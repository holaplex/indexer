--- conflicted
+++ resolved
@@ -9,15 +9,9 @@
     runs-on: ubuntu-latest
     steps:
      - name: Wait for dev deploy to succeed
-<<<<<<< HEAD
         uses: lewagon/wait-on-check-action@v1.0.0
         with:
           ref: dev
-=======
-       uses: lewagon/wait-on-check-action@v1.0.0
-       with:
-          ref: master
->>>>>>> 073d62db
           check-name: Update deployments image versions (dev)
           repo-token: ${{ secrets.GITHUB_TOKEN }}
           wait-interval: 20
