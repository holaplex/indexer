//! Support features for the Geyser indexer

mod accounts;
mod client;
mod programs;

use std::{collections::HashSet, sync::Arc};

pub use client::Client;
use indexer_core::pubkeys;
pub(self) use indexer_rabbitmq::geyser::AccountUpdate;
use indexer_rabbitmq::geyser::Message;

use crate::prelude::*;

/// A value indicating a specific topic to ignore
#[derive(Debug, Clone, Copy, PartialEq, Eq, Hash, strum::EnumString, strum::Display)]
#[strum(serialize_all = "kebab-case")]
pub enum IgnoreType {
    /// Ignore the metadata program
    Metadata,
    /// Ignore the Metaplex candy machine program
    CandyMachine,
    /// Ignore the SPL token program
    Tokens,
}

/// Process a message from a Geyser RabbitMQ queue
///
/// # Errors
/// This function fails if an error occurs processing the message body.
pub async fn process_message<H: std::hash::BuildHasher>(
    msg: Message,
    client: &Client,
    ignore_on_startup: Arc<HashSet<IgnoreType, H>>,
) -> Result<()> {
    let check_ignore =
        |ty, update: &AccountUpdate| !(update.is_startup && ignore_on_startup.contains(&ty));

    match msg {
        Message::AccountUpdate(update)
            if update.owner == pubkeys::metadata()
                && check_ignore(IgnoreType::Metadata, &update) =>
        {
            programs::metadata::process(client, update).await
        },
        Message::AccountUpdate(update) if update.owner == pubkeys::auction() => {
            programs::auction::process(client, update).await
        },
        Message::AccountUpdate(update) if update.owner == pubkeys::metaplex() => {
            programs::metaplex::process(client, update).await
        },
        Message::AccountUpdate(update) if update.owner == pubkeys::auction_house() => {
            programs::auction_house::process(client, update).await
        },
        Message::AccountUpdate(update)
            if update.owner == pubkeys::token() && check_ignore(IgnoreType::Tokens, &update) =>
        {
            programs::token::process(client, update).await
        },
        Message::AccountUpdate(update) if update.owner == pubkeys::graph_program() => {
            programs::graph::process(client, update).await
        },
        Message::AccountUpdate(update)
            if update.owner == pubkeys::candy_machine()
                && check_ignore(IgnoreType::CandyMachine, &update) =>
        {
            programs::candy_machine::process(client, update).await
        },
        Message::AccountUpdate(update) if update.owner == pubkeys::name_service() => {
            programs::name_service::process(client, update).await
        },
        Message::AccountUpdate(update) if update.owner == pubkeys::cardinal_token_manager() => {
            programs::cardinal_token_manager::process(client, update).await
        },
        Message::AccountUpdate(update) if update.owner == pubkeys::cardinal_time_invalidator() => {
            programs::cardinal_time_invalidator::process(client, update).await
        },
        Message::AccountUpdate(update) if update.owner == pubkeys::cardinal_use_invalidator() => {
            programs::cardinal_use_invalidator::process(client, update).await
        },
        Message::AccountUpdate(update)
            if update.owner == pubkeys::cardinal_paid_claim_approver() =>
        {
            programs::cardinal_paid_claim_approver::process(client, update).await
        },
        Message::AccountUpdate(update) if update.owner == pubkeys::goki_smart_wallet() => {
            programs::goki_smart_wallet::process(client, update).await
        },
        Message::AccountUpdate(update) if update.owner == pubkeys::tribeca_locked_voter() => {
            programs::tribeca_locked_voter::process(client, update).await
        },
        Message::AccountUpdate(update) if update.owner == pubkeys::tribeca_govern() => {
            programs::tribeca_govern::process(client, update).await
        },
<<<<<<< HEAD
        Message::AccountUpdate(update) if update.owner == pubkeys::namespaces() => {
            debug!("namespace got");
            programs::namespaces::process(client, update).await
=======
        Message::AccountUpdate(update) if update.owner == pubkeys::token_bonding() => {
            programs::token_bonding::process(client, update).await
>>>>>>> da3002a5
        },
        Message::AccountUpdate(update) => {
            debug!(
                "Unhandled account update for program {}",
                bs58::encode(update.owner).into_string()
            );
            Ok(())
        },
        Message::InstructionNotify { .. } => Ok(()),
    }
}<|MERGE_RESOLUTION|>--- conflicted
+++ resolved
@@ -93,14 +93,11 @@
         Message::AccountUpdate(update) if update.owner == pubkeys::tribeca_govern() => {
             programs::tribeca_govern::process(client, update).await
         },
-<<<<<<< HEAD
         Message::AccountUpdate(update) if update.owner == pubkeys::namespaces() => {
-            debug!("namespace got");
             programs::namespaces::process(client, update).await
-=======
+        },
         Message::AccountUpdate(update) if update.owner == pubkeys::token_bonding() => {
             programs::token_bonding::process(client, update).await
->>>>>>> da3002a5
         },
         Message::AccountUpdate(update) => {
             debug!(
