//! Market stats scraper using the Dolphin API

#![deny(
    clippy::disallowed_methods,
    clippy::suspicious,
    clippy::style,
    missing_debug_implementations,
    missing_copy_implementations
)]
#![warn(clippy::pedantic, clippy::cargo, missing_docs)]

use std::{borrow::Borrow, sync::Arc};

use holaplex_indexer_dolphin_stats::{
    collections_endpoint, get_datapoint_timestamp, market_stats_endpoint, Collection,
    CollectionsResponse, Datapoint,
};
use indexer_core::{
    self,
    chrono::{DateTime, Duration},
    clap,
    clap::Parser,
    db,
    db::{
        insert_into,
        models::{DolphinStats, DolphinStats1D},
        tables::dolphin_stats,
        update, Pool,
    },
    hash::HashSet,
    prelude::*,
    url::Url,
    util,
};
use serde_json::Number;
use tokio::sync::Semaphore;

#[derive(Debug, Parser)]
#[command(about, version, long_about = None)]
struct Opts {
    /// Dolphin API key
    #[arg(long, env)]
    dolphin_key: String,

    /// Maximum number of concurrent requests
    #[arg(short, long, env, default_value_t = 192)]
    jobs: usize,

    /// Request 60 days of data to compute all statistics
    ///
    /// By default only two days are requested to update the day-over-day values
    #[arg(short, long, env)]
    full: bool,

    #[command(flatten)]
    db: db::ConnectArgs,
}

#[derive(Debug, Clone, Copy)]
struct Stats<T> {
    curr_1d: T,
    curr_7d: T,
    curr_30d: T,
    last_1d: T,
    last_7d: T,
    last_30d: T,
}

// Panics if your NFT price activity occurred before Jan 1 1970.  lol.
#[inline]
#[must_use]
fn get_split(now: DateTime<Utc>, offset: Duration) -> u64 {
    (now - offset).timestamp_millis().try_into().unwrap()
}

#[inline]
#[must_use]
fn slice_stats(stats: &[Datapoint], start: u64, mid: u64) -> (&[Datapoint], &[Datapoint]) {
    let start_i = stats.partition_point(|(t, _)| *t < start);
    let mid_i = stats.partition_point(|(t, _)| *t < mid);

    debug_assert!(start_i <= mid_i);

    stats[start_i..].split_at(mid_i - start_i)
}

fn split_stats<T, E: Into<Error>>(
    inf: &Stats<u64>,
    stats: impl AsRef<[Datapoint]>,
    then: impl Fn(&[Datapoint]) -> Result<T, E>,
) -> Result<Stats<T>> {
    let stats = stats.as_ref();

    let (last_1d, curr_1d) = slice_stats(stats, inf.last_1d, inf.curr_1d);
    let (last_7d, curr_7d) = slice_stats(stats, inf.last_7d, inf.curr_7d);
    let (last_30d, curr_30d) = slice_stats(stats, inf.last_30d, inf.curr_30d);

    Ok(Stats {
        curr_1d: then(curr_1d).map_err(Into::into)?,
        curr_7d: then(curr_7d).map_err(Into::into)?,
        curr_30d: then(curr_30d).map_err(Into::into)?,
        last_1d: then(last_1d).map_err(Into::into)?,
        last_7d: then(last_7d).map_err(Into::into)?,
        last_30d: then(last_30d).map_err(Into::into)?,
    })
}

#[inline]
#[must_use]
fn is_int(n: &Number) -> bool {
    n.is_i64() || n.is_u64()
}

#[inline]
fn int_error<M: FnOnce() -> D, D: std::fmt::Display>(num: &Number, msg: M) -> Result<()> {
    Err(anyhow!("Non-integer {:?} found in {}", num, msg()))
}

#[inline]
fn check_int<M: FnOnce() -> D, D: std::fmt::Display>(num: &Number, msg: M) -> Result<()> {
    if is_int(num) {
        return Ok(());
    }

    int_error(num, msg)
}

fn check_stats<N: IntoIterator>(
    nums: N,
    msg: impl std::fmt::Display,
    sym: impl std::fmt::Debug,
) -> Result<()>
where
    N::Item: Borrow<(u64, Number)>,
{
    use std::fmt::Write;

    let mut first_err = None;
    let mut first_dup = None;
    let mut last_err = None;
    let mut last_ts = None;
    let mut err_count = 0_u64;
    let mut dup_count = 0_u64;
    for pair in nums {
        let (ts, num) = pair.borrow();

        assert!(
            !last_ts.as_ref().map_or(false, |l| l > ts),
            "Stats array for {msg} of {sym:?} was not sorted!"
        );

        if last_ts.as_ref().map_or(false, |l| l == ts) {
            if first_dup.is_some() {
                dup_count += 1;
            } else {
                first_dup = Some(*ts);
            }
        }

        last_ts = Some(*ts);

        if last_err.as_ref().map_or(false, |l| l == num) || is_int(num) {
            continue;
        }

        last_err = Some(num.clone());

        if first_err.is_some() {
            err_count += 1;
        } else {
            first_err = Some((*ts, num.clone()));
        }
    }

    if let Some(ts) = first_dup {
        let mut s = format!(
            "Stats array for {} of {:?} has duplicate datapoint at ",
            msg, sym
        );

        if let Some(ts) = get_datapoint_timestamp(ts) {
            write!(s, "{ts}").unwrap();
        } else {
            write!(s, "UNIX timestamp {ts}").unwrap();
        }

        s.push('!');

        if dup_count != 0 {
            write!(s, " (plus {dup_count} more)").unwrap();
        }

        warn!("{}", s);
    }

    let (ts, num) = if let Some(pair) = first_err {
        pair
    } else {
        return Ok(());
    };

    int_error(&num, || {
        let mut s = "datapoint at ".to_owned();

        if let Some(ts) = get_datapoint_timestamp(ts) {
            write!(s, "{ts}").unwrap();
        } else {
            write!(s, "UNIX timestamp {ts}").unwrap();
        }

        write!(s, " for {msg} of collection {sym:?}").unwrap();

        if err_count != 0 {
            write!(s, " (plus {err_count} more)").unwrap();
        }

        s
    })?;

    Ok(())
}

fn check_collections(json: &[Collection]) {
    for Collection {
        symbol,
        supply,
        floor,
        listed,
        volume_all,
        ..
    } in json
    {
        let run = || {
            supply.as_ref().map_or(Ok(()), |n| {
                check_int(n, || format!("collection supply for {symbol:?}"))
            })?;
            floor.as_ref().map_or(Ok(()), |n| {
                check_int(n, || format!("collection floor for {symbol:?}"))
            })?;
            listed.as_ref().map_or(Ok(()), |n| {
                check_int(n, || format!("collection listed count for {symbol:?}"))
            })?;
            volume_all.as_ref().map_or(Ok(()), |n| {
                check_int(n, || format!("collection volume for {symbol:?}"))
            })?;

            Result::<_>::Ok(())
        };

        match run() {
            Ok(()) => (),
            Err(e) => error!("{:?}", e),
        }
    }
}

mod insert {
    use holaplex_indexer_dolphin_stats::{MarketStats, MarketStatsResponse};
    use indexer_core::bigdecimal::{BigDecimal, ToPrimitive};

    use super::{
        anyhow, check_stats, debug, dolphin_stats, indexer_core, insert, insert_into,
        market_stats_endpoint, split_stats, update, Arc, Borrowed, Context, DateTime, DolphinStats,
        DolphinStats1D, ExpressionMethods, Pool, QueryDsl, Result, RunQueryDsl, Semaphore, Stats,
        Utc,
    };

    #[inline]
    #[must_use]
    #[allow(clippy::cast_precision_loss, clippy::cast_possible_truncation)]
    pub fn calc_percent_change(current: &BigDecimal, previous: &BigDecimal) -> Option<i32> {
        if *previous == 0.into() {
            return None;
        }

        let numerator = current - previous.clone();

        let percentage_change: BigDecimal =
            (numerator / previous.abs()) * <u16 as std::convert::Into<BigDecimal>>::into(100);

        Some(percentage_change.to_f64().unwrap_or_default().floor() as i32)
    }

    #[inline]
    #[must_use]
    #[allow(clippy::cast_precision_loss, clippy::cast_possible_truncation)]
    pub fn calc_listed_percent_change(current: i64, previous: i64) -> Option<i32> {
        if previous == 0 {
            return None;
        }

        let current = current as f64;
        let previous = previous as f64;

        let numerator = current - previous;

        let percentage_change = (numerator / previous.abs()) * 100.0;

        Some(percentage_change.floor() as i32)
    }

    pub(super) struct Shared {
        pub sem: Semaphore,
        pub dolphin_key: String,
        pub split_info: Stats<u64>,
        pub pool: Pool,
    }

    fn full(
        sym: &str,
        Shared { pool, .. }: &Shared,
        floor: Stats<BigDecimal>,
        listed: Stats<i64>,
        volume: Stats<BigDecimal>,
    ) -> Result<()> {
        let conn = pool.get()?;
        let Stats {
            curr_1d: floor_1d,
            curr_7d: floor_7d,
            curr_30d: floor_30d,
            last_1d: last_floor_1d,
            last_7d: last_floor_7d,
            last_30d: last_floor_30d,
        } = floor;
        let Stats {
            curr_1d: listed_1d,
            curr_7d: listed_7d,
            curr_30d: listed_30d,
            last_1d: last_listed_1d,
            last_7d: last_listed_7d,
            last_30d: last_listed_30d,
        } = listed;
        let Stats {
            curr_1d: volume_1d,
            curr_7d: volume_7d,
            curr_30d: volume_30d,
            last_1d: last_volume_1d,
            last_7d: last_volume_7d,
            last_30d: last_volume_30d,
        } = volume;

        let row = DolphinStats {
            collection_symbol: Borrowed(sym),
            floor_1d: floor_1d.clone(),
            floor_7d: floor_7d.clone(),
            floor_30d: floor_30d.clone(),
            listed_1d,
            listed_7d,
            listed_30d,
            volume_1d: volume_1d.clone(),
            volume_7d: volume_7d.clone(),
            volume_30d: volume_30d.clone(),
            last_floor_1d: last_floor_1d.clone(),
            last_floor_7d: last_floor_7d.clone(),
            last_floor_30d: last_floor_30d.clone(),
            last_listed_1d,
            last_listed_7d,
            last_listed_30d,
            last_volume_1d: last_volume_1d.clone(),
            last_volume_7d: last_volume_7d.clone(),
            last_volume_30d: last_volume_30d.clone(),
            change_floor_1d: calc_percent_change(&floor_1d, &last_floor_1d),
            change_floor_7d: calc_percent_change(&floor_7d, &last_floor_7d),
            change_floor_30d: calc_percent_change(&floor_30d, &last_floor_30d),
            change_volume_1d: calc_percent_change(&volume_1d, &last_volume_1d),
            change_volume_7d: calc_percent_change(&volume_7d, &last_volume_7d),
            change_volume_30d: calc_percent_change(&volume_30d, &last_volume_30d),
            change_listed_1d: calc_listed_percent_change(listed_1d, last_listed_1d),
            change_listed_7d: calc_listed_percent_change(listed_7d, last_listed_7d),
            change_listed_30d: calc_listed_percent_change(listed_30d, last_listed_30d),
        };

        insert_into(dolphin_stats::table)
            .values(&row)
            .on_conflict(dolphin_stats::collection_symbol)
            .do_update()
            .set(&row)
            .execute(&conn)
            .with_context(|| format!("Stats upsert for {sym:?} failed"))?;

        Result::<_>::Ok(())
    }

    fn one_day(
        sym: &str,
        Shared { pool, .. }: &Shared,
        floor: Stats<BigDecimal>,
        listed: Stats<i64>,
        volume: Stats<BigDecimal>,
    ) -> Result<()> {
        let conn = pool.get()?;
        let Stats {
            curr_1d: floor_1d,
            last_1d: last_floor_1d,
            ..
        } = floor;
        let Stats {
            curr_1d: listed_1d,
            last_1d: last_listed_1d,
            ..
        } = listed;
        let Stats {
            curr_1d: volume_1d,
            last_1d: last_volume_1d,
            ..
        } = volume;

        let row = DolphinStats1D {
            collection_symbol: Borrowed(sym),
            floor_1d: floor_1d.clone(),
            listed_1d,
            volume_1d: volume_1d.clone(),
            last_floor_1d: last_floor_1d.clone(),
            last_listed_1d,
            last_volume_1d: last_volume_1d.clone(),
            change_floor_1d: calc_percent_change(&floor_1d, &last_floor_1d),
            change_volume_1d: calc_percent_change(&volume_1d, &last_volume_1d),
            change_listed_1d: calc_listed_percent_change(listed_1d, last_listed_1d),
        };

        update(dolphin_stats::table.filter(dolphin_stats::collection_symbol.eq(sym)))
            .set(row)
            .execute(&conn)
            .with_context(|| format!("One-day stats update for {sym:?} failed"))?;

        Result::<_>::Ok(())
    }

    pub(super) async fn run(
        shared: Arc<Shared>,
        client: reqwest::Client,
        full: bool,
        now: DateTime<Utc>,
        sym: String,
    ) -> Result<()> {
        let insert::Shared {
            ref sem,
            ref dolphin_key,
            ref split_info,
            ..
        } = *shared;

        let permit = sem
            .acquire()
            .await
            .context("Couldn't get semapore permit")?;
        let url = market_stats_endpoint(
            &sym,
            &(now - indexer_core::chrono::Duration::days(if full { 60 } else { 2 })),
            &now,
        )?;
        let json = client
            .get(url.clone())
            .header("Authorization", dolphin_key)
            .header("Content-Type", "application/json")
            .send()
            .await
            .with_context(|| format!("Request failed for {sym:?}"))?
            .json::<MarketStatsResponse>()
            .await
            .with_context(|| format!("Parsing JSON failed for {sym:?}"))?
            .into_inner(|| &url)?;

        std::mem::drop(permit);

        debug!("Completed {:?}", sym);

        #[allow(deprecated)]
        let MarketStats {
            floor_data,
            listed_data,
            volume_data,
            holder_data,
            volume_data_all: _,
        } = json;

        check_stats(&floor_data, "floor data", &sym)?;
        check_stats(&listed_data, "listed data", &sym)?;
        // check_stats(&volume_data, "volume data", &s)?;
        check_stats(&holder_data, "holder data", &sym)?;
        check_stats(&volume_data, "delta volume data", &sym)?;

        let floor = split_stats(split_info, floor_data, |f| {
            f.iter()
                .try_fold(None::<u64>, |s, (_, n)| {
                    n.as_u64()
                        .ok_or_else(|| anyhow!("Invalid number {:?}", n))
                        .map(|n| Some(s.map_or(n, |s| s.min(n))))
                })?
                .unwrap_or(0)
                .try_into()
                .context("Value was too big to store")
        })
        .with_context(|| format!("Error while processing floor data for {sym:?}"))?;

        let listed = split_stats(split_info, listed_data, |f| {
            f.iter()
                .try_fold(None::<u64>, |s, (_, n)| {
                    n.as_u64()
                        .ok_or_else(|| anyhow!("Invalid number {:?}", n))
                        .map(|n| Some(s.map_or(n, |s| s.max(n))))
                })?
                .unwrap_or(0)
                .try_into()
                .context("Value was too big to store")
        })
        .with_context(|| format!("Error while processing listed data for {sym:?}"))?;

        let volume = split_stats(split_info, volume_data, |f| {
            f.first()
                .zip(f.last())
                .map_or(Ok(0), |((_, first), (_, last))| {
                    let first = first
                        .as_u64()
                        .ok_or_else(|| anyhow!("Invalid number {:?}", first))?;
                    let last = last
                        .as_u64()
                        .ok_or_else(|| anyhow!("Invalid number {:?}", last))?;

                    last.checked_sub(first).ok_or_else(|| {
                        anyhow!("Overflow when calculating {:?} - {:?}", last, first)
                    })
                })?
                .try_into()
                .context("Value was too big to store")
        })?;

        tokio::task::spawn_blocking(move || {
            if full {
                insert::full(&sym, &shared, floor, listed, volume)
            } else {
                insert::one_day(&sym, &shared, floor, listed, volume)
            }
        })
        .await??;

        Result::<_>::Ok(())
    }
}

fn main() {
    indexer_core::run(|| {
        let opts = Opts::parse();
        debug!("{:#?}", opts);

        let Opts {
            dolphin_key,
            jobs,
            full,
            db,
        } = opts;

        let db::ConnectResult {
            pool,
            ty: _,
            migrated: _,
        } = db::connect(db, db::ConnectMode::Write { migrate: false })?;

        let client = reqwest::Client::new();
        let rt = tokio::runtime::Builder::new_multi_thread()
            .enable_all()
            .build()?;

        let now = Utc::now();

        let url: Url = collections_endpoint().parse()?;
        let json = rt
            .block_on(async {
                client
                    .get(url.clone())
                    .header("Authorization", &dolphin_key)
                    .header("Content-Type", "application/json")
                    .send()
                    .await?
                    .json::<CollectionsResponse>()
                    .await
            })?
            .into_inner(|| &url)?;

        check_collections(&json);

        let symbols: Vec<_> = json
            .iter()
            .filter_map(|c| c.symbol.clone())
            .filter(|s| !s.is_empty())
            .collect();

        let time = Utc::now() - now;

        info!(
            "Collections fetch completed in {}",
            util::duration_hhmmssfff(time)
        );

        if cfg!(debug_assertions) {
            let symbol_set: HashSet<_> = symbols.iter().cloned().collect();

            assert_eq!(symbols.len(), symbol_set.len());
        }

        let now = Utc::now();

        let split_info = Stats {
            curr_1d: get_split(now, Duration::days(1)),
            curr_7d: get_split(now, Duration::days(7)),
            curr_30d: get_split(now, Duration::days(30)),
            last_1d: get_split(now, Duration::days(2)),
            last_7d: get_split(now, Duration::days(14)),
            last_30d: get_split(now, Duration::days(60)),
        };

        rt.block_on(async move {
            let shared = Arc::new(insert::Shared {
                sem: Semaphore::new(jobs),
                dolphin_key,
                split_info,
                pool,
            });

            let handles: Vec<_> = symbols
                .into_iter()
                .map(|sym| {
                    let task = tokio::task::spawn({
                        let client = client.clone();
                        let sym = sym.clone();
                        let shared = Arc::clone(&shared);

<<<<<<< HEAD
                        async move {
                            let Shared {
                                ref sem,
                                ref dolphin_key,
                                ref split_info,
                                ..
                            } = *shared;

                            let permit = sem
                                .acquire()
                                .await
                                .context("Couldn't get semapore permit")?;
                            let url = market_stats_endpoint(
                                &s,
                                now - indexer_core::chrono::Duration::days(if full {
                                    60
                                } else {
                                    2
                                }),
                                now,
                            )?;
                            let json = client
                                .get(url.clone())
                                .header("Authorization", dolphin_key)
                                .header("Content-Type", "application/json")
                                .send()
                                .await
                                .with_context(|| format!("Request failed for {:?}", s))?
                                .json::<MarketStatsResponse>()
                                .await
                                .with_context(|| format!("Parsing JSON failed for {:?}", s))?
                                .into_inner(|| &url)?;

                            std::mem::drop(permit);

                            debug!("Completed {:?}", s);

                            #[allow(deprecated)]
                            let MarketStats {
                                floor_data,
                                listed_data,
                                volume_data,
                                holder_data,
                                volume_data_all: _,
                            } = json;

                            check_stats(&floor_data, "floor data", &s)?;
                            check_stats(&listed_data, "listed data", &s)?;
                            // check_stats(&volume_data, "volume data", &s)?;
                            check_stats(&holder_data, "holder data", &s)?;
                            check_stats(&volume_data, "delta volume data", &s)?;

                            let floor = split_stats(split_info, floor_data, |f| {
                                f.iter()
                                    .try_fold(None::<u64>, |s, (_, n)| {
                                        n.as_u64()
                                            .ok_or_else(|| anyhow!("Invalid number {:?}", n))
                                            .map(|n| Some(s.map_or(n, |s| s.min(n))))
                                    })?
                                    .unwrap_or(0)
                                    .try_into()
                                    .context("Value was too big to store")
                            })
                            .with_context(|| {
                                format!("Error while processing floor data for {:?}", s)
                            })?;

                            let listed = split_stats(split_info, listed_data, |f| {
                                f.iter()
                                    .try_fold(None::<u64>, |s, (_, n)| {
                                        n.as_u64()
                                            .ok_or_else(|| anyhow!("Invalid number {:?}", n))
                                            .map(|n| Some(s.map_or(n, |s| s.max(n))))
                                    })?
                                    .unwrap_or(0)
                                    .try_into()
                                    .context("Value was too big to store")
                            })
                            .with_context(|| {
                                format!("Error while processing listed data for {:?}", s)
                            })?;

                            let volume =
                                split_stats(split_info, volume_data, |f| {
                                    f.iter()
                                        .try_fold(None::<u64>, |s, (_, n)| {
                                            let n = n
                                                .as_u64()
                                                .ok_or_else(|| anyhow!("Invalid number {:?}", n))?;

                                            let next =
                                                s.map_or(Ok(n), |s| {
                                                    s.checked_add(n).ok_or_else(|| {
                                        anyhow!("Overflow when calculationg {:?} + {:?}", s, n)
                                    })
                                                })?;

                                            Result::<_>::Ok(Some(next))
                                        })?
                                        .unwrap_or(0)
                                        .try_into()
                                        .context("Value was too big to store")
                                })
                                .with_context(|| {
                                    format!("Error while processing volume data for {:?}", s)
                                })?;

                            tokio::task::spawn_blocking(move || {
                                if full {
                                    insert_full(&s, &*shared, floor, listed, volume)
                                } else {
                                    insert_1d(&s, &*shared, floor, listed, volume)
                                }
                            })
                            .await??;

                            Result::<_>::Ok(())
                        }
=======
                        insert::run(shared, client, full, now, sym)
>>>>>>> 156ecd83
                    });

                    (sym, task)
                })
                .collect();

            for (sym, handle) in handles {
                match handle
                    .await
                    .with_context(|| format!("Stats task for {sym:?} crashed"))
                    .and_then(|h| h.with_context(|| format!("Stats task for {sym:?} failed")))
                {
                    Ok(()) => (),
                    Err(e) => error!("{:?}", e),
                }
            }
        });

        let time = Utc::now() - now;

        info!(
            "Stats fetch completed in {}",
            util::duration_hhmmssfff(time)
        );

        Ok(())
    });
}<|MERGE_RESOLUTION|>--- conflicted
+++ resolved
@@ -625,128 +625,7 @@
                         let sym = sym.clone();
                         let shared = Arc::clone(&shared);
 
-<<<<<<< HEAD
-                        async move {
-                            let Shared {
-                                ref sem,
-                                ref dolphin_key,
-                                ref split_info,
-                                ..
-                            } = *shared;
-
-                            let permit = sem
-                                .acquire()
-                                .await
-                                .context("Couldn't get semapore permit")?;
-                            let url = market_stats_endpoint(
-                                &s,
-                                now - indexer_core::chrono::Duration::days(if full {
-                                    60
-                                } else {
-                                    2
-                                }),
-                                now,
-                            )?;
-                            let json = client
-                                .get(url.clone())
-                                .header("Authorization", dolphin_key)
-                                .header("Content-Type", "application/json")
-                                .send()
-                                .await
-                                .with_context(|| format!("Request failed for {:?}", s))?
-                                .json::<MarketStatsResponse>()
-                                .await
-                                .with_context(|| format!("Parsing JSON failed for {:?}", s))?
-                                .into_inner(|| &url)?;
-
-                            std::mem::drop(permit);
-
-                            debug!("Completed {:?}", s);
-
-                            #[allow(deprecated)]
-                            let MarketStats {
-                                floor_data,
-                                listed_data,
-                                volume_data,
-                                holder_data,
-                                volume_data_all: _,
-                            } = json;
-
-                            check_stats(&floor_data, "floor data", &s)?;
-                            check_stats(&listed_data, "listed data", &s)?;
-                            // check_stats(&volume_data, "volume data", &s)?;
-                            check_stats(&holder_data, "holder data", &s)?;
-                            check_stats(&volume_data, "delta volume data", &s)?;
-
-                            let floor = split_stats(split_info, floor_data, |f| {
-                                f.iter()
-                                    .try_fold(None::<u64>, |s, (_, n)| {
-                                        n.as_u64()
-                                            .ok_or_else(|| anyhow!("Invalid number {:?}", n))
-                                            .map(|n| Some(s.map_or(n, |s| s.min(n))))
-                                    })?
-                                    .unwrap_or(0)
-                                    .try_into()
-                                    .context("Value was too big to store")
-                            })
-                            .with_context(|| {
-                                format!("Error while processing floor data for {:?}", s)
-                            })?;
-
-                            let listed = split_stats(split_info, listed_data, |f| {
-                                f.iter()
-                                    .try_fold(None::<u64>, |s, (_, n)| {
-                                        n.as_u64()
-                                            .ok_or_else(|| anyhow!("Invalid number {:?}", n))
-                                            .map(|n| Some(s.map_or(n, |s| s.max(n))))
-                                    })?
-                                    .unwrap_or(0)
-                                    .try_into()
-                                    .context("Value was too big to store")
-                            })
-                            .with_context(|| {
-                                format!("Error while processing listed data for {:?}", s)
-                            })?;
-
-                            let volume =
-                                split_stats(split_info, volume_data, |f| {
-                                    f.iter()
-                                        .try_fold(None::<u64>, |s, (_, n)| {
-                                            let n = n
-                                                .as_u64()
-                                                .ok_or_else(|| anyhow!("Invalid number {:?}", n))?;
-
-                                            let next =
-                                                s.map_or(Ok(n), |s| {
-                                                    s.checked_add(n).ok_or_else(|| {
-                                        anyhow!("Overflow when calculationg {:?} + {:?}", s, n)
-                                    })
-                                                })?;
-
-                                            Result::<_>::Ok(Some(next))
-                                        })?
-                                        .unwrap_or(0)
-                                        .try_into()
-                                        .context("Value was too big to store")
-                                })
-                                .with_context(|| {
-                                    format!("Error while processing volume data for {:?}", s)
-                                })?;
-
-                            tokio::task::spawn_blocking(move || {
-                                if full {
-                                    insert_full(&s, &*shared, floor, listed, volume)
-                                } else {
-                                    insert_1d(&s, &*shared, floor, listed, volume)
-                                }
-                            })
-                            .await??;
-
-                            Result::<_>::Ok(())
-                        }
-=======
                         insert::run(shared, client, full, now, sym)
->>>>>>> 156ecd83
                     });
 
                     (sym, task)
