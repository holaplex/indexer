--- conflicted
+++ resolved
@@ -6,12 +6,9 @@
     expression::{operators::Eq, AsExpression, NonAggregate},
     pg::Pg,
     prelude::*,
-<<<<<<< HEAD
-    serialize::ToSql,
-=======
     query_builder::{QueryFragment, QueryId},
     query_source::joins::{Inner, Join, JoinOn},
->>>>>>> c2152830
+    serialize::ToSql,
     sql_types::{Array, Integer, Nullable, Text, Timestamp},
 };
 
