//! Query utilities for looking up  metadatas
use diesel::{
    pg::Pg,
    prelude::*,
    serialize::ToSql,
    sql_types::{Array, Text},
};
use sea_query::{
    Alias, Condition, DynIden, Expr, Iden, JoinType, Order, PostgresQueryBuilder, Query, SeaRc,
};
use uuid::Uuid;

use crate::{
    db::{
        custom_types::Sort,
        models::{Nft, NftActivity},
        tables::{current_metadata_owners, metadata_jsons, metadatas},
        Connection,
    },
    error::prelude::*,
    prelude::Utc,
    pubkeys,
};

/// Format for incoming filters on attributes
#[derive(Debug)]
pub struct AttributeFilter {
    /// name of trait
    pub trait_type: String,
    /// array of trait values
    pub values: Vec<String>,
}

#[derive(Iden)]
enum Metadatas {
    Table,
    Address,
    Name,
    MintAddress,
    PrimarySaleHappened,
    SellerFeeBasisPoints,
    UpdateAuthorityAddress,
    Uri,
    Slot,
    BurnedAt,
}

#[derive(Iden)]
enum MeCollections {
    Table,
    Id,
}

#[derive(Iden)]
enum MeMetadataCollections {
    Table,
    CollectionId,
    MetadataAddress,
}

#[derive(Iden)]
enum MetadataJsons {
    Table,
    MetadataAddress,
    Description,
    Image,
    AnimationUrl,
    ExternalUrl,
    Category,
    Model,
}

#[derive(Iden)]
enum CurrentMetadataOwners {
    Table,
    OwnerAddress,
    MintAddress,
    TokenAccountAddress,
}

#[derive(Iden)]
enum Listings {
    Table,
    Price,
    Metadata,
    AuctionHouse,
    MarketplaceProgram,
    Seller,
    PurchaseId,
    CanceledAt,
    Expiry,
<<<<<<< HEAD
    MarketplaceProgram,
=======
>>>>>>> d0146008
    CreatedAt,
}

#[derive(Iden)]
enum MetadataCreators {
    Table,
    CreatorAddress,
    MetadataAddress,
    Verified,
}

#[derive(Iden)]
enum Offers {
    Table,
    Buyer,
    Price,
    Metadata,
    CanceledAt,
    PurchaseId,
    AuctionHouse,
    Expiry,
}

#[derive(Iden)]
enum Attributes {
    Table,
    MetadataAddress,
    TraitType,
    Value,
}

#[derive(Iden)]
enum MetadataCollectionKeys {
    Table,
    MetadataAddress,
    CollectionAddress,
}

/// List query options
#[derive(Debug)]
pub struct ListQueryOptions {
    /// NFT metadata addresses (combines with other filters)
    pub addresses: Option<Vec<String>>,
    /// nft owners
    pub owners: Option<Vec<String>>,
    /// nft update_authorities
    pub update_authorities: Option<Vec<String>>,
    /// auction houses
    pub auction_houses: Option<Vec<String>>,
    /// nft creators
    pub creators: Option<Vec<String>>,
    /// offerers who provided offers on nft
    pub offerers: Option<Vec<String>>,
    /// nft attributes
    pub attributes: Option<Vec<AttributeFilter>>,
    /// nfts listed for sale
    pub listed: Option<bool>,
    /// return nfts from unverified creators
    pub allow_unverified: Option<bool>,
    /// nfts with active offers
    pub with_offers: Option<bool>,
    /// nft in one or more specific collections
    pub collections: Option<Vec<String>>,
    /// limit to apply to query
    pub limit: u64,
    /// offset to apply to query
    pub offset: u64,
}

/// The column set for an NFT
pub type NftColumns = (
    metadatas::address,
    metadatas::name,
    metadatas::seller_fee_basis_points,
    metadatas::mint_address,
    metadatas::primary_sale_happened,
    metadatas::update_authority_address,
    metadatas::uri,
    metadatas::slot,
    metadata_jsons::description,
    metadata_jsons::image,
    metadata_jsons::animation_url,
    metadata_jsons::external_url,
    metadata_jsons::category,
    metadata_jsons::model,
    current_metadata_owners::token_account_address,
);

/// The column set for an NFT
pub const NFT_COLUMNS: NftColumns = (
    metadatas::address,
    metadatas::name,
    metadatas::seller_fee_basis_points,
    metadatas::mint_address,
    metadatas::primary_sale_happened,
    metadatas::update_authority_address,
    metadatas::uri,
    metadatas::slot,
    metadata_jsons::description,
    metadata_jsons::image,
    metadata_jsons::animation_url,
    metadata_jsons::external_url,
    metadata_jsons::category,
    metadata_jsons::model,
    current_metadata_owners::token_account_address,
);

/// Handles queries for NFTs
///
/// # Errors
/// returns an error when the underlying queries throw an error
#[allow(clippy::too_many_lines)]
pub fn list(
    conn: &Connection,
    ListQueryOptions {
        addresses,
        owners,
        update_authorities,
        creators,
        auction_houses,
        offerers,
        attributes,
        listed,
        allow_unverified,
        with_offers,
        collections,
        limit,
        offset,
    }: ListQueryOptions,
) -> Result<Vec<Nft>> {
    let current_time = Utc::now().naive_utc();

    let mut listings_query = Query::select()
        .columns(vec![
            (Listings::Table, Listings::Metadata),
            (Listings::Table, Listings::Price),
            (Listings::Table, Listings::Seller),
        ])
        .from(Listings::Table)
        .order_by((Listings::Table, Listings::Price), Order::Desc)
        .cond_where(
            Condition::all()
                .add(Expr::tbl(Listings::Table, Listings::PurchaseId).is_null())
                .add(Expr::tbl(Listings::Table, Listings::CanceledAt).is_null())
                .add(
                    Expr::tbl(Listings::Table, Listings::AuctionHouse)
                        .ne(pubkeys::OPENSEA_AUCTION_HOUSE.to_string()),
                )
                .add(
                    Expr::tbl(Listings::Table, Listings::Expiry)
                        .is_null()
                        .or(Expr::tbl(Listings::Table, Listings::Expiry).gt(current_time)),
                ),
        )
        .take();

    if let Some(auction_houses) = auction_houses.clone() {
        listings_query
            .and_where(Expr::col((Listings::Table, Listings::AuctionHouse)).is_in(auction_houses));
    }

    let mut query = Query::select()
        .columns(vec![
            (Metadatas::Table, Metadatas::Address),
            (Metadatas::Table, Metadatas::Name),
            (Metadatas::Table, Metadatas::SellerFeeBasisPoints),
            (Metadatas::Table, Metadatas::UpdateAuthorityAddress),
            (Metadatas::Table, Metadatas::MintAddress),
            (Metadatas::Table, Metadatas::PrimarySaleHappened),
            (Metadatas::Table, Metadatas::Uri),
            (Metadatas::Table, Metadatas::Slot),
        ])
        .columns(vec![
            (MetadataJsons::Table, MetadataJsons::Description),
            (MetadataJsons::Table, MetadataJsons::Image),
            (MetadataJsons::Table, MetadataJsons::AnimationUrl),
            (MetadataJsons::Table, MetadataJsons::ExternalUrl),
            (MetadataJsons::Table, MetadataJsons::Category),
            (MetadataJsons::Table, MetadataJsons::Model),
        ])
        .columns(vec![(
            CurrentMetadataOwners::Table,
            CurrentMetadataOwners::TokenAccountAddress,
        )])
        .from(MetadataJsons::Table)
        .inner_join(
            Metadatas::Table,
            Expr::tbl(MetadataJsons::Table, MetadataJsons::MetadataAddress)
                .equals(Metadatas::Table, Metadatas::Address),
        )
        .inner_join(
            CurrentMetadataOwners::Table,
            Expr::tbl(Metadatas::Table, Metadatas::MintAddress).equals(
                CurrentMetadataOwners::Table,
                CurrentMetadataOwners::MintAddress,
            ),
        )
        .join_lateral(
            JoinType::LeftJoin,
            listings_query.take(),
            Listings::Table,
            Condition::all()
                .add(
                    Expr::tbl(Listings::Table, Listings::Metadata)
                        .equals(Metadatas::Table, Metadatas::Address),
                )
                .add(Expr::tbl(Listings::Table, Listings::Seller).equals(
                    CurrentMetadataOwners::Table,
                    CurrentMetadataOwners::OwnerAddress,
                )),
        )
        .and_where(Expr::col(Metadatas::BurnedAt).is_null())
        .limit(limit)
        .offset(offset)
        .order_by((Listings::Table, Listings::Price), Order::Asc)
        .take();

    if let Some(addresses) = addresses {
        query.and_where(Expr::col(Metadatas::Address).is_in(addresses));
    }

    if let Some(owners) = owners {
        query.and_where(Expr::col(CurrentMetadataOwners::OwnerAddress).is_in(owners));
    }

    if let Some(update_authorities) = update_authorities {
        query.and_where(Expr::col(Metadatas::UpdateAuthorityAddress).is_in(update_authorities));
    }

    if let Some(creators) = creators {
        query
            .inner_join(
                MetadataCreators::Table,
                Expr::tbl(Metadatas::Table, Metadatas::Address)
                    .equals(MetadataCreators::Table, MetadataCreators::MetadataAddress),
            )
            .and_where(Expr::col(MetadataCreators::CreatorAddress).is_in(creators))
            .conditions(
                allow_unverified != Some(true),
                |q| {
                    q.and_where(Expr::col(MetadataCreators::Verified).eq(true));
                },
                |_| {},
            );
    }

    if let Some(listed) = listed {
        query.conditions(
            listed,
            |q| {
                q.and_where(Expr::col((Listings::Table, Listings::Price)).is_not_null());
            },
            |q| {
                q.and_where(Expr::col((Listings::Table, Listings::Price)).is_null());
            },
        );
    }

    let with_offers = with_offers.unwrap_or(false);

    if offerers.is_some() || with_offers {
        let mut offers_conditions = Condition::all().add(
            Expr::tbl(Offers::Table, Offers::Metadata).equals(Metadatas::Table, Metadatas::Address),
        );

        if let Some(offerers) = offerers {
            offers_conditions = offers_conditions
                .add(Expr::col((Offers::Table, Offers::Buyer)).is_in(offerers))
                .add(Expr::tbl(Offers::Table, Offers::PurchaseId).is_null())
                .add(Expr::tbl(Offers::Table, Offers::CanceledAt).is_null())
                .add(
                    Expr::tbl(Offers::Table, Offers::AuctionHouse)
                        .ne(pubkeys::OPENSEA_AUCTION_HOUSE.to_string()),
                )
                .add(
                    Expr::tbl(Offers::Table, Offers::Expiry)
                        .is_null()
                        .or(Expr::tbl(Offers::Table, Offers::Expiry).gt(current_time)),
                );
        }

        if with_offers {
            offers_conditions = offers_conditions
                .add(Expr::tbl(Offers::Table, Offers::PurchaseId).is_null())
                .add(Expr::tbl(Offers::Table, Offers::CanceledAt).is_null())
                .add(
                    Expr::tbl(Offers::Table, Offers::Expiry)
                        .is_null()
                        .or(Expr::tbl(Offers::Table, Offers::Expiry).gt(current_time)),
                );
        }

        let mut offers_query = Query::select()
            .columns(vec![
                (Offers::Table, Offers::Metadata),
                (Offers::Table, Offers::Price),
            ])
            .from(Offers::Table)
            .cond_where(offers_conditions)
            .take();

        if let Some(auction_houses) = auction_houses {
            offers_query
                .and_where(Expr::col((Offers::Table, Offers::AuctionHouse)).is_in(auction_houses));
        }

        query.join_lateral(
            JoinType::InnerJoin,
            offers_query.take(),
            Offers::Table,
            Expr::tbl(Offers::Table, Offers::Metadata).equals(Metadatas::Table, Metadatas::Address),
        );
    }

    if let Some(attributes) = attributes {
        for AttributeFilter { trait_type, values } in attributes {
            let alias = format!("attributes_{}", trait_type);
            let alias: DynIden = SeaRc::new(Alias::new(&alias));

            query.join_lateral(
                JoinType::InnerJoin,
                Query::select()
                    .from(Attributes::Table)
                    .column((Attributes::Table, Attributes::MetadataAddress))
                    .cond_where(
                        Condition::all()
                            .add(Expr::col(Attributes::TraitType).eq(trait_type))
                            .add(Expr::col(Attributes::Value).is_in(values)),
                    )
                    .take(),
                alias.clone(),
                Expr::tbl(alias, Attributes::MetadataAddress)
                    .equals(Metadatas::Table, Metadatas::Address),
            );
        }
    }

    if let Some(collections) = collections {
        query.inner_join(
            MetadataCollectionKeys::Table,
            Expr::tbl(
                MetadataCollectionKeys::Table,
                MetadataCollectionKeys::MetadataAddress,
            )
            .equals(Metadatas::Table, Metadatas::Address),
        );

        query.and_where(
            Expr::col((
                MetadataCollectionKeys::Table,
                MetadataCollectionKeys::CollectionAddress,
            ))
            .is_in(collections),
        );
    }

    let query = query.to_string(PostgresQueryBuilder);

    diesel::sql_query(query)
        .load(conn)
        .context("Failed to load nft(s)")
}

<<<<<<< HEAD
/// Input parameters for the [`collection_nfts`] query.
#[derive(Debug)]
pub struct CollectionNftOptions {
    /// Collection address
    pub collection: String,
    /// Auction house of the collection
    pub auction_house: Option<String>,
    /// Filter by collection attributes
    pub attributes: Option<Vec<AttributeFilter>>,
    /// Marketplace program in which the collection is listed
    pub marketplace_program: Option<String>,
=======
/// Input parameters for the [`wallet_nfts`] query.
#[derive(Debug)]
pub struct WalletNftOptions {
    /// wallet address
    pub wallet: String,
    /// Auction house of the collection
    pub auction_house: Option<String>,
    /// Marketplace program in which the collection is listed
    pub marketplace_program: Option<String>,
    /// nft in one or more specific collections
    pub collections: Option<Vec<String>>,
>>>>>>> d0146008
    /// Sort by Price or Listed at
    pub sort_by: Option<Sort>,
    /// Order the resulting rows by 'Asc' or 'Desc'
    pub order: Option<Order>,
    /// Limit the number of returned rows
    pub limit: u64,
    /// Skip the first `n` resulting rows
    pub offset: u64,
}

impl From<Sort> for Listings {
    fn from(sort: Sort) -> Self {
        match sort {
            Sort::Price => Listings::Price,
            Sort::ListedAt => Listings::CreatedAt,
        }
    }
}

<<<<<<< HEAD
/// Handles queries for a Collection Nfts
=======
/// Handles queries for a wallet Nfts
>>>>>>> d0146008
///
/// # Errors
/// returns an error when the underlying queries throw an error
#[allow(clippy::too_many_lines)]
<<<<<<< HEAD
pub fn collection_nfts(conn: &Connection, options: CollectionNftOptions) -> Result<Vec<Nft>> {
    let CollectionNftOptions {
        collection,
        auction_house,
        attributes,
        marketplace_program,
=======
pub fn wallet_nfts(conn: &Connection, options: WalletNftOptions) -> Result<Vec<Nft>> {
    let WalletNftOptions {
        wallet,
        auction_house,
        marketplace_program,
        collections,
>>>>>>> d0146008
        sort_by,
        order,
        limit,
        offset,
    } = options;

    let sort_unwrap = sort_by.map_or(Listings::Price, Into::into);

    let order_unwrap = order.unwrap_or(Order::Desc);

<<<<<<< HEAD
    let uuid = Uuid::parse_str(&collection);
    let mut base_query = match uuid {
        Err(_error) => Query::select()
            .columns(vec![
                (Metadatas::Table, Metadatas::Address),
                (Metadatas::Table, Metadatas::Name),
                (Metadatas::Table, Metadatas::SellerFeeBasisPoints),
                (Metadatas::Table, Metadatas::UpdateAuthorityAddress),
                (Metadatas::Table, Metadatas::MintAddress),
                (Metadatas::Table, Metadatas::PrimarySaleHappened),
                (Metadatas::Table, Metadatas::Uri),
                (Metadatas::Table, Metadatas::Slot),
            ])
            .columns(vec![
                (MetadataJsons::Table, MetadataJsons::Description),
                (MetadataJsons::Table, MetadataJsons::Image),
                (MetadataJsons::Table, MetadataJsons::AnimationUrl),
                (MetadataJsons::Table, MetadataJsons::ExternalUrl),
                (MetadataJsons::Table, MetadataJsons::Category),
                (MetadataJsons::Table, MetadataJsons::Model),
            ])
            .columns(vec![(
                CurrentMetadataOwners::Table,
                CurrentMetadataOwners::TokenAccountAddress,
            )])
            .from(MetadataJsons::Table)
            .inner_join(
                Metadatas::Table,
                Expr::tbl(MetadataJsons::Table, MetadataJsons::MetadataAddress)
                    .equals(Metadatas::Table, Metadatas::Address),
            )
            .inner_join(
                CurrentMetadataOwners::Table,
                Expr::tbl(Metadatas::Table, Metadatas::MintAddress).equals(
                    CurrentMetadataOwners::Table,
                    CurrentMetadataOwners::MintAddress,
                ),
            )
            .left_join(
                Listings::Table,
                Condition::all()
                    .add(
                        Expr::tbl(Listings::Table, Listings::Metadata)
                            .equals(Metadatas::Table, Metadatas::Address),
                    )
                    .add(Expr::tbl(Listings::Table, Listings::Seller).equals(
                        CurrentMetadataOwners::Table,
                        CurrentMetadataOwners::OwnerAddress,
                    )),
            )
            .and_where(Expr::col(Metadatas::BurnedAt).is_null())
            .take(),
        Ok(_result) => Query::select()
            .columns(vec![
                (Metadatas::Table, Metadatas::Address),
                (Metadatas::Table, Metadatas::Name),
                (Metadatas::Table, Metadatas::SellerFeeBasisPoints),
                (Metadatas::Table, Metadatas::UpdateAuthorityAddress),
                (Metadatas::Table, Metadatas::MintAddress),
                (Metadatas::Table, Metadatas::PrimarySaleHappened),
                (Metadatas::Table, Metadatas::Uri),
                (Metadatas::Table, Metadatas::Slot),
            ])
            .columns(vec![
                (MetadataJsons::Table, MetadataJsons::Description),
                (MetadataJsons::Table, MetadataJsons::Image),
                (MetadataJsons::Table, MetadataJsons::AnimationUrl),
                (MetadataJsons::Table, MetadataJsons::ExternalUrl),
                (MetadataJsons::Table, MetadataJsons::Category),
                (MetadataJsons::Table, MetadataJsons::Model),
            ])
            .columns(vec![(
                CurrentMetadataOwners::Table,
                CurrentMetadataOwners::TokenAccountAddress,
            )])
            .and_where(Expr::col((MeCollections::Table, MeCollections::Id)).eq(collection.clone()))
            .from(MeCollections::Table)
            .inner_join(
                MeMetadataCollections::Table,
                Expr::tbl(
                    MeMetadataCollections::Table,
                    MeMetadataCollections::CollectionId,
                )
                .equals(MeCollections::Table, MeCollections::Id),
            )
            .inner_join(
                Metadatas::Table,
                Expr::tbl(
                    MeMetadataCollections::Table,
                    MeMetadataCollections::MetadataAddress,
                )
                .equals(Metadatas::Table, Metadatas::Address),
            )
            .inner_join(
                CurrentMetadataOwners::Table,
                Expr::tbl(Metadatas::Table, Metadatas::MintAddress).equals(
                    CurrentMetadataOwners::Table,
                    CurrentMetadataOwners::MintAddress,
                ),
            )
            .left_join(
                Listings::Table,
                Condition::all()
                    .add(
                        Expr::tbl(Listings::Table, Listings::Metadata)
                            .equals(Metadatas::Table, Metadatas::Address),
                    )
                    .add(Expr::tbl(Listings::Table, Listings::Seller).equals(
                        CurrentMetadataOwners::Table,
                        CurrentMetadataOwners::OwnerAddress,
                    )),
            )
            .take(),
    };

    let mut query = base_query
=======
    let current_time = Utc::now().naive_utc();

    let mut query = Query::select()
        .columns(vec![
            (Metadatas::Table, Metadatas::Address),
            (Metadatas::Table, Metadatas::Name),
            (Metadatas::Table, Metadatas::SellerFeeBasisPoints),
            (Metadatas::Table, Metadatas::UpdateAuthorityAddress),
            (Metadatas::Table, Metadatas::MintAddress),
            (Metadatas::Table, Metadatas::PrimarySaleHappened),
            (Metadatas::Table, Metadatas::Uri),
            (Metadatas::Table, Metadatas::Slot),
        ])
        .columns(vec![
            (MetadataJsons::Table, MetadataJsons::Description),
            (MetadataJsons::Table, MetadataJsons::Image),
            (MetadataJsons::Table, MetadataJsons::AnimationUrl),
            (MetadataJsons::Table, MetadataJsons::ExternalUrl),
            (MetadataJsons::Table, MetadataJsons::Category),
            (MetadataJsons::Table, MetadataJsons::Model),
        ])
        .columns(vec![(
            CurrentMetadataOwners::Table,
            CurrentMetadataOwners::TokenAccountAddress,
        )])
        .columns(vec![
            (Listings::Table, Listings::Metadata),
            (Listings::Table, Listings::Price),
            (Listings::Table, Listings::Seller),
        ])
        .from(MetadataJsons::Table)
        .inner_join(
            Metadatas::Table,
            Expr::tbl(MetadataJsons::Table, MetadataJsons::MetadataAddress)
                .equals(Metadatas::Table, Metadatas::Address),
        )
        .inner_join(
            CurrentMetadataOwners::Table,
            Expr::tbl(Metadatas::Table, Metadatas::MintAddress).equals(
                CurrentMetadataOwners::Table,
                CurrentMetadataOwners::MintAddress,
            ),
        )
        .left_join(
            Listings::Table,
            Condition::all()
                .add(
                    Expr::tbl(Listings::Table, Listings::Metadata)
                        .equals(Metadatas::Table, Metadatas::Address),
                )
                .add(Expr::tbl(Listings::Table, Listings::Seller).equals(
                    CurrentMetadataOwners::Table,
                    CurrentMetadataOwners::OwnerAddress,
                ))
                .add(Expr::tbl(Listings::Table, Listings::PurchaseId).is_null())
                .add(Expr::tbl(Listings::Table, Listings::CanceledAt).is_null())
                .add(
                    Expr::tbl(Listings::Table, Listings::AuctionHouse)
                        .ne(pubkeys::OPENSEA_AUCTION_HOUSE.to_string()),
                )
                .add(
                    Expr::tbl(Listings::Table, Listings::Expiry)
                        .is_null()
                        .or(Expr::tbl(Listings::Table, Listings::Expiry).gt(current_time)),
                )
                .add_option(auction_house.map(|auction_house| {
                    Expr::col((Listings::Table, Listings::AuctionHouse)).eq(auction_house)
                }))
                .add_option(marketplace_program.map(|marketplace_program| {
                    Expr::col((Listings::Table, Listings::MarketplaceProgram))
                        .eq(marketplace_program)
                })),
        )
        .cond_where(
            Condition::all()
                .add(Expr::col(CurrentMetadataOwners::OwnerAddress).eq(wallet))
                .add(Expr::col(Metadatas::BurnedAt).is_null()),
        )
>>>>>>> d0146008
        .limit(limit)
        .offset(offset)
        .order_by((Listings::Table, sort_unwrap), order_unwrap)
        .take();

<<<<<<< HEAD
    query.inner_join(
        MetadataCollectionKeys::Table,
        Expr::tbl(
            MetadataCollectionKeys::Table,
            MetadataCollectionKeys::MetadataAddress,
        )
        .equals(Metadatas::Table, Metadatas::Address),
    );

    query.and_where(
        Expr::col((
            MetadataCollectionKeys::Table,
            MetadataCollectionKeys::CollectionAddress,
        ))
        .eq(collection),
    );

    if let Some(attributes) = attributes {
        for AttributeFilter { trait_type, values } in attributes {
            let alias = format!("attributes_{}", trait_type);
            let alias: DynIden = SeaRc::new(Alias::new(&alias));

            query.join_lateral(
                JoinType::LeftJoin,
                Query::select()
                    .from(Attributes::Table)
                    .column((Attributes::Table, Attributes::MetadataAddress))
                    .cond_where(
                        Condition::all()
                            .add(Expr::col(Attributes::TraitType).eq(trait_type))
                            .add(Expr::col(Attributes::Value).is_in(values)),
                    )
                    .take(),
                alias.clone(),
                Expr::tbl(alias, Attributes::MetadataAddress)
                    .equals(Metadatas::Table, Metadatas::Address),
            );
        }
    }

    if let Some(auction_house) = auction_house {
        query.and_where(Expr::col((Listings::Table, Listings::AuctionHouse)).eq(auction_house));
    }

    if let Some(marketplace_program) = marketplace_program {
        query.and_where(
            Expr::col((Listings::Table, Listings::MarketplaceProgram)).eq(marketplace_program),
=======
    if let Some(collections) = collections {
        query.inner_join(
            MetadataCollectionKeys::Table,
            Expr::tbl(
                MetadataCollectionKeys::Table,
                MetadataCollectionKeys::MetadataAddress,
            )
            .equals(Metadatas::Table, Metadatas::Address),
        );

        query.and_where(
            Expr::col((
                MetadataCollectionKeys::Table,
                MetadataCollectionKeys::CollectionAddress,
            ))
            .is_in(collections),
>>>>>>> d0146008
        );
    }

    let query = query.to_string(PostgresQueryBuilder);

    diesel::sql_query(query)
        .load(conn)
<<<<<<< HEAD
        .context("Failed to load nft(s)")
=======
        .context("Failed to load wallet nft(s)")
>>>>>>> d0146008
}

const ACTIVITES_QUERY: &str = r"
SELECT listings.id as id, metadata, auction_house, price, auction_house, created_at, marketplace_program,
    array[seller] as wallets,
    array[twitter_handle_name_services.twitter_handle] as wallet_twitter_handles,
    'listing' as activity_type
        FROM listings
        LEFT JOIN twitter_handle_name_services on (twitter_handle_name_services.wallet_address = listings.seller)
        WHERE metadata = ANY($1) and auction_house != '3o9d13qUvEuuauhFrVom1vuCzgNsJifeaBYDPquaT73Y'
    UNION
    SELECT purchases.id as id, metadata, auction_house, price, auction_house, created_at, marketplace_program,
    array[seller, buyer] as wallets,
    array[sth.twitter_handle, bth.twitter_handle] as wallet_twitter_handles,
    'purchase' as activity_type
        FROM purchases
        LEFT JOIN twitter_handle_name_services sth on (sth.wallet_address = purchases.seller)
        LEFT JOIN twitter_handle_name_services bth on (bth.wallet_address = purchases.buyer)
        WHERE metadata = ANY($1)
    UNION
    SELECT offers.id as id, metadata, auction_house, price, auction_house, created_at, marketplace_program,
    array[buyer] as wallets,
    array[bth.twitter_handle] as wallet_twitter_handles,
    'offer' as activity_type
        FROM offers
        LEFT JOIN twitter_handle_name_services bth on (bth.wallet_address = offers.buyer)
        WHERE metadata = ANY($1) and auction_house != '3o9d13qUvEuuauhFrVom1vuCzgNsJifeaBYDPquaT73Y'
        AND offers.purchase_id IS NULL
    ORDER BY created_at DESC;
 -- $1: addresses::text[]";

/// Load listing and sales activity for nfts
///
/// # Errors
/// This function fails if the underlying SQL query returns an error
pub fn activities(
    conn: &Connection,
    addresses: impl ToSql<Array<Text>, Pg>,
) -> Result<Vec<NftActivity>> {
    diesel::sql_query(ACTIVITES_QUERY)
        .bind(addresses)
        .load(conn)
        .context("Failed to load nft(s) activities")
}<|MERGE_RESOLUTION|>--- conflicted
+++ resolved
@@ -89,10 +89,6 @@
     PurchaseId,
     CanceledAt,
     Expiry,
-<<<<<<< HEAD
-    MarketplaceProgram,
-=======
->>>>>>> d0146008
     CreatedAt,
 }
 
@@ -456,7 +452,6 @@
         .context("Failed to load nft(s)")
 }
 
-<<<<<<< HEAD
 /// Input parameters for the [`collection_nfts`] query.
 #[derive(Debug)]
 pub struct CollectionNftOptions {
@@ -468,7 +463,16 @@
     pub attributes: Option<Vec<AttributeFilter>>,
     /// Marketplace program in which the collection is listed
     pub marketplace_program: Option<String>,
-=======
+    /// Sort by Price or Listed at
+    pub sort_by: Option<Sort>,
+    /// Order the resulting rows by 'Asc' or 'Desc'
+    pub order: Option<Order>,
+    /// Limit the number of returned rows
+    pub limit: u64,
+    /// Skip the first `n` resulting rows
+    pub offset: u64,
+}
+
 /// Input parameters for the [`wallet_nfts`] query.
 #[derive(Debug)]
 pub struct WalletNftOptions {
@@ -480,7 +484,6 @@
     pub marketplace_program: Option<String>,
     /// nft in one or more specific collections
     pub collections: Option<Vec<String>>,
->>>>>>> d0146008
     /// Sort by Price or Listed at
     pub sort_by: Option<Sort>,
     /// Order the resulting rows by 'Asc' or 'Desc'
@@ -500,30 +503,17 @@
     }
 }
 
-<<<<<<< HEAD
 /// Handles queries for a Collection Nfts
-=======
-/// Handles queries for a wallet Nfts
->>>>>>> d0146008
 ///
 /// # Errors
 /// returns an error when the underlying queries throw an error
 #[allow(clippy::too_many_lines)]
-<<<<<<< HEAD
 pub fn collection_nfts(conn: &Connection, options: CollectionNftOptions) -> Result<Vec<Nft>> {
     let CollectionNftOptions {
         collection,
         auction_house,
         attributes,
         marketplace_program,
-=======
-pub fn wallet_nfts(conn: &Connection, options: WalletNftOptions) -> Result<Vec<Nft>> {
-    let WalletNftOptions {
-        wallet,
-        auction_house,
-        marketplace_program,
-        collections,
->>>>>>> d0146008
         sort_by,
         order,
         limit,
@@ -534,7 +524,6 @@
 
     let order_unwrap = order.unwrap_or(Order::Desc);
 
-<<<<<<< HEAD
     let uuid = Uuid::parse_str(&collection);
     let mut base_query = match uuid {
         Err(_error) => Query::select()
@@ -651,7 +640,89 @@
     };
 
     let mut query = base_query
-=======
+        .limit(limit)
+        .offset(offset)
+        .order_by((Listings::Table, sort_unwrap), order_unwrap)
+        .take();
+
+    query.inner_join(
+        MetadataCollectionKeys::Table,
+        Expr::tbl(
+            MetadataCollectionKeys::Table,
+            MetadataCollectionKeys::MetadataAddress,
+        )
+        .equals(Metadatas::Table, Metadatas::Address),
+    );
+
+    query.and_where(
+        Expr::col((
+            MetadataCollectionKeys::Table,
+            MetadataCollectionKeys::CollectionAddress,
+        ))
+        .eq(collection),
+    );
+
+    if let Some(attributes) = attributes {
+        for AttributeFilter { trait_type, values } in attributes {
+            let alias = format!("attributes_{}", trait_type);
+            let alias: DynIden = SeaRc::new(Alias::new(&alias));
+
+            query.join_lateral(
+                JoinType::LeftJoin,
+                Query::select()
+                    .from(Attributes::Table)
+                    .column((Attributes::Table, Attributes::MetadataAddress))
+                    .cond_where(
+                        Condition::all()
+                            .add(Expr::col(Attributes::TraitType).eq(trait_type))
+                            .add(Expr::col(Attributes::Value).is_in(values)),
+                    )
+                    .take(),
+                alias.clone(),
+                Expr::tbl(alias, Attributes::MetadataAddress)
+                    .equals(Metadatas::Table, Metadatas::Address),
+            );
+        }
+    }
+
+    if let Some(auction_house) = auction_house {
+        query.and_where(Expr::col((Listings::Table, Listings::AuctionHouse)).eq(auction_house));
+    }
+
+    if let Some(marketplace_program) = marketplace_program {
+        query.and_where(
+            Expr::col((Listings::Table, Listings::MarketplaceProgram)).eq(marketplace_program),
+        );
+    }
+
+    let query = query.to_string(PostgresQueryBuilder);
+
+    diesel::sql_query(query)
+        .load(conn)
+        .context("Failed to load nft(s)")
+}
+
+/// Handles queries for a wallet Nfts
+///
+/// # Errors
+/// returns an error when the underlying queries throw an error
+#[allow(clippy::too_many_lines)]
+pub fn wallet_nfts(conn: &Connection, options: WalletNftOptions) -> Result<Vec<Nft>> {
+    let WalletNftOptions {
+        wallet,
+        auction_house,
+        marketplace_program,
+        collections,
+        sort_by,
+        order,
+        limit,
+        offset,
+    } = options;
+
+    let sort_unwrap = sort_by.map_or(Listings::Price, Into::into);
+
+    let order_unwrap = order.unwrap_or(Order::Desc);
+
     let current_time = Utc::now().naive_utc();
 
     let mut query = Query::select()
@@ -730,61 +801,11 @@
                 .add(Expr::col(CurrentMetadataOwners::OwnerAddress).eq(wallet))
                 .add(Expr::col(Metadatas::BurnedAt).is_null()),
         )
->>>>>>> d0146008
         .limit(limit)
         .offset(offset)
         .order_by((Listings::Table, sort_unwrap), order_unwrap)
         .take();
 
-<<<<<<< HEAD
-    query.inner_join(
-        MetadataCollectionKeys::Table,
-        Expr::tbl(
-            MetadataCollectionKeys::Table,
-            MetadataCollectionKeys::MetadataAddress,
-        )
-        .equals(Metadatas::Table, Metadatas::Address),
-    );
-
-    query.and_where(
-        Expr::col((
-            MetadataCollectionKeys::Table,
-            MetadataCollectionKeys::CollectionAddress,
-        ))
-        .eq(collection),
-    );
-
-    if let Some(attributes) = attributes {
-        for AttributeFilter { trait_type, values } in attributes {
-            let alias = format!("attributes_{}", trait_type);
-            let alias: DynIden = SeaRc::new(Alias::new(&alias));
-
-            query.join_lateral(
-                JoinType::LeftJoin,
-                Query::select()
-                    .from(Attributes::Table)
-                    .column((Attributes::Table, Attributes::MetadataAddress))
-                    .cond_where(
-                        Condition::all()
-                            .add(Expr::col(Attributes::TraitType).eq(trait_type))
-                            .add(Expr::col(Attributes::Value).is_in(values)),
-                    )
-                    .take(),
-                alias.clone(),
-                Expr::tbl(alias, Attributes::MetadataAddress)
-                    .equals(Metadatas::Table, Metadatas::Address),
-            );
-        }
-    }
-
-    if let Some(auction_house) = auction_house {
-        query.and_where(Expr::col((Listings::Table, Listings::AuctionHouse)).eq(auction_house));
-    }
-
-    if let Some(marketplace_program) = marketplace_program {
-        query.and_where(
-            Expr::col((Listings::Table, Listings::MarketplaceProgram)).eq(marketplace_program),
-=======
     if let Some(collections) = collections {
         query.inner_join(
             MetadataCollectionKeys::Table,
@@ -801,7 +822,6 @@
                 MetadataCollectionKeys::CollectionAddress,
             ))
             .is_in(collections),
->>>>>>> d0146008
         );
     }
 
@@ -809,11 +829,7 @@
 
     diesel::sql_query(query)
         .load(conn)
-<<<<<<< HEAD
-        .context("Failed to load nft(s)")
-=======
         .context("Failed to load wallet nft(s)")
->>>>>>> d0146008
 }
 
 const ACTIVITES_QUERY: &str = r"
