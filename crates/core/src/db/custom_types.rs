//! Includes `WhitelistMintMode` enum and `EndSettingType` enum

use std::io::Write;

use diesel::{
    deserialize::{self, FromSql},
    pg::Pg,
    serialize::{self, Output, ToSql},
    AsExpression, FromSqlRow, SqlType,
};

fn to_bytes<T: std::fmt::Display, W: Write, N: FnOnce(&T) -> bool>(
    val: &T,
    mut out: W,
    is_null: N,
) -> serialize::Result {
    use diesel::serialize::IsNull;

    out.write_fmt(format_args!("{}", val))?;

    Ok(if is_null(val) {
        IsNull::Yes
    } else {
        IsNull::No
    })
}

fn from_bytes<T: std::str::FromStr>(bytes: Option<&[u8]>) -> deserialize::Result<T>
where
    T::Err: Into<Box<dyn std::error::Error + Send + Sync>>,
{
    std::str::from_utf8(diesel::not_none!(bytes))?
        .parse()
        .map_err(Into::into)
}

#[derive(SqlType, Debug, Clone, Copy)]
#[postgres(type_name = "settingtype")]
/// Represents database 'settingtype' type
pub struct SettingType;

#[derive(
    Debug, PartialEq, FromSqlRow, AsExpression, Clone, Copy, strum::EnumString, strum::Display,
)]
#[sql_type = "SettingType"]
/// `EndSettingType` enum in `EndSettings`
pub enum EndSettingType {
    /// EndSettingtype
    /// Date : Enable the use of a date to stop the mint
    Date,
    /// Amount: Enable stopping the mint after a specific amount is minted
    Amount,
}

impl ToSql<SettingType, Pg> for EndSettingType {
    fn to_sql<W: Write>(&self, out: &mut Output<W, Pg>) -> serialize::Result {
        to_bytes(self, out, |_| false)
    }
}

impl FromSql<SettingType, Pg> for EndSettingType {
    fn from_sql(bytes: Option<&[u8]>) -> deserialize::Result<Self> {
        from_bytes(bytes)
    }
}

#[derive(SqlType, Debug, Clone, Copy)]
#[postgres(type_name = "mode")]
/// Represents database 'mode' type
pub struct Mode;

#[derive(
    Debug, PartialEq, FromSqlRow, AsExpression, Clone, Copy, strum::EnumString, strum::Display,
)]
#[sql_type = "Mode"]
/// `WhitelistMintMode` enum in `WhitelistSettings`
pub enum WhitelistMintMode {
    /// Whitelist token is burned after the mint
    BurnEveryTime,
    /// Whitelist token is returned to holder
    NeverBurn,
}

impl ToSql<Mode, Pg> for WhitelistMintMode {
    fn to_sql<W: Write>(&self, out: &mut Output<W, Pg>) -> serialize::Result {
        to_bytes(self, out, |_| false)
    }
}

impl FromSql<Mode, Pg> for WhitelistMintMode {
    fn from_sql(bytes: Option<&[u8]>) -> deserialize::Result<Self> {
        from_bytes(bytes)
    }
}

#[derive(SqlType, Debug, Clone, Copy)]
#[postgres(type_name = "token_standard")]
/// Represents database `token_standard` type
pub struct TokenStandard;

#[derive(
    Debug, PartialEq, FromSqlRow, AsExpression, Clone, Copy, strum::EnumString, strum::Display,
)]
#[sql_type = "TokenStandard"]
/// `TokenStandard` enum in `Metadata` struct
pub enum TokenStandardEnum {
    /// This is a master edition
    NonFungible,
    /// A token with metadata that can also have attributes, sometimes called Semi Fungible
    FungibleAsset,
    /// A token with simple metadata
    Fungible,
    /// This is a limited edition
    NonFungibleEdition,
}

impl ToSql<TokenStandard, Pg> for TokenStandardEnum {
    fn to_sql<W: Write>(&self, out: &mut Output<W, Pg>) -> serialize::Result {
        to_bytes(self, out, |_| false)
    }
}

impl FromSql<TokenStandard, Pg> for TokenStandardEnum {
    fn from_sql(bytes: Option<&[u8]>) -> deserialize::Result<Self> {
        from_bytes(bytes)
    }
}

/// An offer event lifecycle
#[derive(SqlType, Debug, Clone, Copy)]
#[postgres(type_name = "offereventlifecycle")]
/// Represents database `offereventlifecycle` type
pub struct OfferEventLifecycle;

#[derive(
    Debug, PartialEq, FromSqlRow, AsExpression, Clone, Copy, strum::EnumString, strum::Display,
)]
#[sql_type = "OfferEventLifecycle"]
/// `OfferEventLifecycle` enum in `OfferEvents` struct
pub enum OfferEventLifecycleEnum {
    /// An offer was made on NFT
    Created,
    /// An offer was cancelled on NFT
    Cancelled,
}

impl ToSql<OfferEventLifecycle, Pg> for OfferEventLifecycleEnum {
    fn to_sql<W: Write>(&self, out: &mut Output<W, Pg>) -> serialize::Result {
        to_bytes(self, out, |_| false)
    }
}

impl FromSql<OfferEventLifecycle, Pg> for OfferEventLifecycleEnum {
    fn from_sql(bytes: Option<&[u8]>) -> deserialize::Result<Self> {
        from_bytes(bytes)
    }
}

/// A listing event lifecycle
#[derive(SqlType, Debug, Clone, Copy)]
#[postgres(type_name = "listingeventlifecycle")]
/// Represents database `listingeventlifecycle` type
pub struct ListingEventLifecycle;

#[derive(
    Debug, PartialEq, FromSqlRow, AsExpression, Clone, Copy, strum::EnumString, strum::Display,
)]
#[sql_type = "ListingEventLifecycle"]
/// `OfferEventLifecycle` enum in `OfferEvents` struct
pub enum ListingEventLifecycleEnum {
    /// A listing was created
    Created,
    /// A listing was cancelled
    Cancelled,
}

impl ToSql<ListingEventLifecycle, Pg> for ListingEventLifecycleEnum {
    fn to_sql<W: Write>(&self, out: &mut Output<W, Pg>) -> serialize::Result {
        to_bytes(self, out, |_| false)
    }
}

impl FromSql<ListingEventLifecycle, Pg> for ListingEventLifecycleEnum {
    fn from_sql(bytes: Option<&[u8]>) -> deserialize::Result<Self> {
        from_bytes(bytes)
    }
}

/// SPL Governance account type
#[derive(SqlType, Debug, Clone, Copy)]
#[postgres(type_name = "governanceaccounttype")]
/// Represents database `governanceaccounttype` enum
pub struct GovernanceAccountType;

#[derive(
    Debug, PartialEq, FromSqlRow, AsExpression, Clone, Copy, strum::EnumString, strum::Display,
)]
#[allow(missing_docs)]
#[sql_type = "GovernanceAccountType"]
pub enum GovernanceAccountTypeEnum {
    Uninitialized,
    RealmV1,
    TokenOwnerRecordV1,
    GovernanceV1,
    ProgramGovernanceV1,
    ProposalV1,
    SignatoryRecordV1,
    VoteRecordV1,
    ProposalInstructionV1,
    MintGovernanceV1,
    TokenGovernanceV1,
    RealmConfig,
    VoteRecordV2,
    ProposalTransactionV2,
    ProposalV2,
    ProgramMetadata,
    RealmV2,
    TokenOwnerRecordV2,
    GovernanceV2,
    ProgramGovernanceV2,
    MintGovernanceV2,
    TokenGovernanceV2,
    SignatoryRecordV2,
}

impl ToSql<GovernanceAccountType, Pg> for GovernanceAccountTypeEnum {
    fn to_sql<W: Write>(&self, out: &mut Output<W, Pg>) -> serialize::Result {
        to_bytes(self, out, |_| false)
    }
}

impl FromSql<GovernanceAccountType, Pg> for GovernanceAccountTypeEnum {
    fn from_sql(bytes: Option<&[u8]>) -> deserialize::Result<Self> {
        from_bytes(bytes)
    }
}

/// `VoteThreshold` type
#[derive(SqlType, Debug, Clone, Copy)]
#[postgres(type_name = "votethresholdtype")]
/// Represents database `votethresholdtype` enum
pub struct VoteThresholdType;

#[derive(
    Debug, PartialEq, FromSqlRow, AsExpression, Clone, Copy, strum::EnumString, strum::Display,
)]
#[allow(missing_docs)]
#[sql_type = "VoteThresholdType"]
pub enum VoteThresholdEnum {
    YesVote,
    Quorum,
}

impl ToSql<VoteThresholdType, Pg> for VoteThresholdEnum {
    fn to_sql<W: Write>(&self, out: &mut Output<W, Pg>) -> serialize::Result {
        to_bytes(self, out, |_| false)
    }
}

impl FromSql<VoteThresholdType, Pg> for VoteThresholdEnum {
    fn from_sql(bytes: Option<&[u8]>) -> deserialize::Result<Self> {
        from_bytes(bytes)
    }
}

/// `VoteWeightSource` type
#[derive(SqlType, Debug, Clone, Copy)]
/// Represents database `voteweightsourcce` enum
#[postgres(type_name = "votetipping")]
pub struct VoteTipping;

#[derive(
    Debug, PartialEq, FromSqlRow, AsExpression, Clone, Copy, strum::EnumString, strum::Display,
)]
#[sql_type = "VoteTipping"]
#[allow(missing_docs)]
pub enum VoteTippingEnum {
    Strict,
    Early,
    Disabled,
}

impl ToSql<VoteTipping, Pg> for VoteTippingEnum {
    fn to_sql<W: Write>(&self, out: &mut Output<W, Pg>) -> serialize::Result {
        to_bytes(self, out, |_| false)
    }
}

impl FromSql<VoteTipping, Pg> for VoteTippingEnum {
    fn from_sql(bytes: Option<&[u8]>) -> deserialize::Result<Self> {
        from_bytes(bytes)
    }
}

/// `MintMaxVote` type
#[derive(SqlType, Debug, Clone, Copy)]
/// Represents database `mintmaxvotetype` enum
#[postgres(type_name = "mintmaxvotetype")]
pub struct MintMaxVoteType;

#[derive(
    Debug, PartialEq, FromSqlRow, AsExpression, Clone, Copy, strum::EnumString, strum::Display,
)]
#[sql_type = "MintMaxVoteType"]
#[allow(missing_docs)]
pub enum MintMaxVoteEnum {
    SupplyFraction,
    Absolute,
}

impl ToSql<MintMaxVoteType, Pg> for MintMaxVoteEnum {
    fn to_sql<W: Write>(&self, out: &mut Output<W, Pg>) -> serialize::Result {
        to_bytes(self, out, |_| false)
    }
}

impl FromSql<MintMaxVoteType, Pg> for MintMaxVoteEnum {
    fn from_sql(bytes: Option<&[u8]>) -> deserialize::Result<Self> {
        from_bytes(bytes)
    }
}

/// `VoteRecordV2 Vote` type
#[derive(SqlType, Debug, Clone, Copy)]
/// Represents database `vote_record_v2_vote` enum
#[postgres(type_name = "vote_record_v2_vote")]
pub struct VoteRecordV2Vote;

#[derive(
    Debug, PartialEq, FromSqlRow, AsExpression, Clone, Copy, strum::EnumString, strum::Display,
)]
#[sql_type = "VoteRecordV2Vote"]
#[allow(missing_docs)]
pub enum VoteRecordV2VoteEnum {
    Approve,
    Deny,
    Abstain,
    Veto,
}

impl ToSql<VoteRecordV2Vote, Pg> for VoteRecordV2VoteEnum {
    fn to_sql<W: Write>(&self, out: &mut Output<W, Pg>) -> serialize::Result {
        to_bytes(self, out, |_| false)
    }
}

impl FromSql<VoteRecordV2Vote, Pg> for VoteRecordV2VoteEnum {
    fn from_sql(bytes: Option<&[u8]>) -> deserialize::Result<Self> {
        from_bytes(bytes)
    }
}

/// Direction for ordering SQL query results by the "ORDER BY" variable(s)
#[derive(Debug, Clone, Copy, strum::EnumString, strum::Display)]
pub enum OrderDirection {
    /// order results descending
    #[strum(serialize = "DESC")]
    Desc,

    /// order results ascending
    #[strum(serialize = "ASC")]
    Asc,
}

/// Direction for sorting SQL query results by the "SORT BY" variable(s)
#[derive(Debug, Clone, Copy, strum::EnumString, strum::Display)]
pub enum NftSort {
    /// sort results by Price
    #[strum(serialize = "Price")]
    Price,

    /// sort results by ListedAt
    #[strum(serialize = "ListedAt")]
    ListedAt,
}

/// `ProposalV2State`
#[derive(SqlType, Debug, Clone, Copy)]
/// Represents database `proposalstate` enum
#[postgres(type_name = "proposalstate")]
pub struct ProposalState;

#[derive(
    Debug, PartialEq, FromSqlRow, AsExpression, Clone, Copy, strum::EnumString, strum::Display,
)]
#[sql_type = "ProposalState"]
#[allow(missing_docs)]
pub enum ProposalStateEnum {
    Draft,
    SigningOff,
    Voting,
    Succeeded,
    Executing,
    Completed,
    Cancelled,
    Defeated,
    ExecutingWithErrors,
}

impl ToSql<ProposalState, Pg> for ProposalStateEnum {
    fn to_sql<W: Write>(&self, out: &mut Output<W, Pg>) -> serialize::Result {
        to_bytes(self, out, |_| false)
    }
}

impl FromSql<ProposalState, Pg> for ProposalStateEnum {
    fn from_sql(bytes: Option<&[u8]>) -> deserialize::Result<Self> {
        from_bytes(bytes)
    }
}

/// `InstructionExecutionFlags`
#[derive(SqlType, Debug, Clone, Copy)]
/// Represents database `instructionexecutionflags` enum
#[postgres(type_name = "instructionexecutionflags")]
pub struct InstructionExecutionFlags;

#[derive(
    Debug, PartialEq, FromSqlRow, AsExpression, Clone, Copy, strum::EnumString, strum::Display,
)]
#[sql_type = "InstructionExecutionFlags"]
#[allow(missing_docs)]
pub enum InstructionExecutionFlagsEnum {
    None,
    Ordered,
    UseTransaction,
}

impl ToSql<InstructionExecutionFlags, Pg> for InstructionExecutionFlagsEnum {
    fn to_sql<W: Write>(&self, out: &mut Output<W, Pg>) -> serialize::Result {
        to_bytes(self, out, |_| false)
    }
}

impl FromSql<InstructionExecutionFlags, Pg> for InstructionExecutionFlagsEnum {
    fn from_sql(bytes: Option<&[u8]>) -> deserialize::Result<Self> {
        from_bytes(bytes)
    }
}

/// `ProposalV2VoteType`
#[derive(SqlType, Debug, Clone, Copy)]
/// Represents database `votetype` enum
#[postgres(type_name = "proposalvotetype")]
pub struct ProposalVoteType;

#[derive(
    Debug, PartialEq, FromSqlRow, AsExpression, Clone, Copy, strum::EnumString, strum::Display,
)]
#[sql_type = "ProposalVoteType"]
#[allow(missing_docs)]
pub enum ProposalVoteTypeEnum {
    SingleChoice,
    MultiChoice,
}

impl ToSql<ProposalVoteType, Pg> for ProposalVoteTypeEnum {
    fn to_sql<W: Write>(&self, out: &mut Output<W, Pg>) -> serialize::Result {
        to_bytes(self, out, |_| false)
    }
}

impl FromSql<ProposalVoteType, Pg> for ProposalVoteTypeEnum {
    fn from_sql(bytes: Option<&[u8]>) -> deserialize::Result<Self> {
        from_bytes(bytes)
    }
}

/// `ProposalV2 OptionVoteResult`
#[derive(SqlType, Debug, Clone, Copy)]
/// Represents database `optionvoteresult` enum
#[postgres(type_name = "optionvoteresult")]
pub struct OptionVoteResult;

#[derive(
    Debug, PartialEq, FromSqlRow, AsExpression, Clone, Copy, strum::EnumString, strum::Display,
)]
#[sql_type = "OptionVoteResult"]
#[allow(missing_docs)]
pub enum OptionVoteResultEnum {
    None,
    Succeeded,
    Defeated,
}

impl ToSql<OptionVoteResult, Pg> for OptionVoteResultEnum {
    fn to_sql<W: Write>(&self, out: &mut Output<W, Pg>) -> serialize::Result {
        to_bytes(self, out, |_| false)
    }
}

impl FromSql<OptionVoteResult, Pg> for OptionVoteResultEnum {
    fn from_sql(bytes: Option<&[u8]>) -> deserialize::Result<Self> {
        from_bytes(bytes)
    }
}

/// `SPL Governance ProposalTransactionV2` execution status
#[derive(SqlType, Debug, Clone, Copy)]
/// Represents database `transactionexecutionstatus` enum
#[postgres(type_name = "transactionexecutionstatus")]
pub struct TransactionExecutionStatus;

#[derive(
    Debug, PartialEq, FromSqlRow, AsExpression, Clone, Copy, strum::EnumString, strum::Display,
)]
#[sql_type = "TransactionExecutionStatus"]
#[allow(missing_docs)]
pub enum TransactionExecutionStatusEnum {
    None,
    Success,
    Error,
}

impl ToSql<TransactionExecutionStatus, Pg> for TransactionExecutionStatusEnum {
    fn to_sql<W: Write>(&self, out: &mut Output<W, Pg>) -> serialize::Result {
        to_bytes(self, out, |_| false)
    }
}

impl FromSql<TransactionExecutionStatus, Pg> for TransactionExecutionStatusEnum {
    fn from_sql(bytes: Option<&[u8]>) -> deserialize::Result<Self> {
        from_bytes(bytes)
    }
}

/// `SPL Governance VoteRecordV1` vote weight type
#[derive(SqlType, Debug, Clone, Copy)]
/// Represents database `voteweightv1` enum
#[postgres(type_name = "voteweightv1")]
pub struct VoteWeightV1;

#[derive(
    Debug, PartialEq, FromSqlRow, AsExpression, Clone, Copy, strum::EnumString, strum::Display,
)]
#[sql_type = "VoteWeightV1"]
#[allow(missing_docs)]
pub enum VoteWeightV1Enum {
    Yes,
    No,
}

impl ToSql<VoteWeightV1, Pg> for VoteWeightV1Enum {
    fn to_sql<W: Write>(&self, out: &mut Output<W, Pg>) -> serialize::Result {
        to_bytes(self, out, |_| false)
    }
}

impl FromSql<VoteWeightV1, Pg> for VoteWeightV1Enum {
    fn from_sql(bytes: Option<&[u8]>) -> deserialize::Result<Self> {
        from_bytes(bytes)
    }
}

<<<<<<< HEAD
/// `HPL Reward Center` payout operation
#[derive(SqlType, Debug, Clone, Copy)]
/// Represents database `payout_operation` enum
#[postgres(type_name = "payout_operation")]
pub struct PayoutOperation;

#[derive(
    Debug, PartialEq, FromSqlRow, AsExpression, Clone, Copy, strum::EnumString, strum::Display,
)]
#[sql_type = "PayoutOperation"]
#[allow(missing_docs)]
pub enum PayoutOperationEnum {
    Multiple,
    Divide,
}

impl ToSql<PayoutOperation, Pg> for PayoutOperationEnum {
    fn to_sql<W: Write>(&self, out: &mut Output<W, Pg>) -> serialize::Result {
        to_bytes(self, out, |_| false)
    }
}

impl FromSql<PayoutOperation, Pg> for PayoutOperationEnum {
    fn from_sql(bytes: Option<&[u8]>) -> deserialize::Result<Self> {
        from_bytes(bytes)
    }
=======
/// Direction for sorting Collections query results by the "SORT BY" variable(s)
#[derive(Debug, Clone, Copy, strum::EnumString, strum::Display)]
pub enum CollectionSort {
    /// sort results by floor price
    FloorPrice,

    /// sort results by 1 day volume
    OneDayVolume,

    /// sort results by 7 days volume
    SevenDayVolume,

    /// sort results by 30 days volume]
    ThirtyDayVolume,

    /// sort results by 1 day sales count
    OneDaySalesCount,

    /// sort results by 7 days sales count
    SevenDaySalesCount,

    /// sort results by 30 days sales count
    ThirtyDaySalesCount,

    /// sort results by 1 day marketcap
    OneDayMarketcap,

    /// sort results by 7 day marketcap
    SevenDayMarketcap,

    /// sort results by 30 day marketcap
    ThirtyDayMarketcap,
>>>>>>> d8b4600a
}<|MERGE_RESOLUTION|>--- conflicted
+++ resolved
@@ -552,34 +552,6 @@
     }
 }
 
-<<<<<<< HEAD
-/// `HPL Reward Center` payout operation
-#[derive(SqlType, Debug, Clone, Copy)]
-/// Represents database `payout_operation` enum
-#[postgres(type_name = "payout_operation")]
-pub struct PayoutOperation;
-
-#[derive(
-    Debug, PartialEq, FromSqlRow, AsExpression, Clone, Copy, strum::EnumString, strum::Display,
-)]
-#[sql_type = "PayoutOperation"]
-#[allow(missing_docs)]
-pub enum PayoutOperationEnum {
-    Multiple,
-    Divide,
-}
-
-impl ToSql<PayoutOperation, Pg> for PayoutOperationEnum {
-    fn to_sql<W: Write>(&self, out: &mut Output<W, Pg>) -> serialize::Result {
-        to_bytes(self, out, |_| false)
-    }
-}
-
-impl FromSql<PayoutOperation, Pg> for PayoutOperationEnum {
-    fn from_sql(bytes: Option<&[u8]>) -> deserialize::Result<Self> {
-        from_bytes(bytes)
-    }
-=======
 /// Direction for sorting Collections query results by the "SORT BY" variable(s)
 #[derive(Debug, Clone, Copy, strum::EnumString, strum::Display)]
 pub enum CollectionSort {
@@ -612,5 +584,32 @@
 
     /// sort results by 30 day marketcap
     ThirtyDayMarketcap,
->>>>>>> d8b4600a
+}
+
+/// `HPL Reward Center` payout operation
+#[derive(SqlType, Debug, Clone, Copy)]
+/// Represents database `payout_operation` enum
+#[postgres(type_name = "payout_operation")]
+pub struct PayoutOperation;
+
+#[derive(
+    Debug, PartialEq, FromSqlRow, AsExpression, Clone, Copy, strum::EnumString, strum::Display,
+)]
+#[sql_type = "PayoutOperation"]
+#[allow(missing_docs)]
+pub enum PayoutOperationEnum {
+    Multiple,
+    Divide,
+}
+
+impl ToSql<PayoutOperation, Pg> for PayoutOperationEnum {
+    fn to_sql<W: Write>(&self, out: &mut Output<W, Pg>) -> serialize::Result {
+        to_bytes(self, out, |_| false)
+    }
+}
+
+impl FromSql<PayoutOperation, Pg> for PayoutOperationEnum {
+    fn from_sql(bytes: Option<&[u8]>) -> deserialize::Result<Self> {
+        from_bytes(bytes)
+    }
 }