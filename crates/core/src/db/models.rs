--- conflicted
+++ resolved
@@ -3550,7 +3550,9 @@
     pub last_floor_1d: i64,
     pub last_listed_1d: i64,
     pub last_volume_1d: i64,
-<<<<<<< HEAD
+    pub change_floor_1d: Option<i32>,
+    pub change_volume_1d: Option<i32>,
+    pub change_listed_1d: Option<i32>,
 }
 
 /// A row in a `tokens_distributed` query, representing total $SAUCE tokens distributed between particular dates.
@@ -3567,9 +3569,4 @@
     /// Auction House Volume
     #[sql_type = "BigInt"]
     pub volume: i64,
-=======
-    pub change_floor_1d: Option<i32>,
-    pub change_volume_1d: Option<i32>,
-    pub change_listed_1d: Option<i32>,
->>>>>>> 75870d1d
 }