--- conflicted
+++ resolved
@@ -1955,7 +1955,6 @@
     pub following: i64,
 }
 
-<<<<<<< HEAD
 /// A row in the `store_auction_houses` table
 #[derive(Debug, Clone, Queryable, Insertable, AsChangeset, QueryableByName)]
 #[diesel(treat_none_as_null = true)]
@@ -1965,7 +1964,7 @@
     pub store_config_address: Cow<'a, str>,
     /// Auction House address
     pub auction_house_address: Cow<'a, str>,
-=======
+}
 /// A row in the `buy_instructions` table
 #[derive(Debug, Clone, Queryable, Insertable, AsChangeset)]
 #[diesel(treat_none_as_null = true)]
@@ -2364,5 +2363,4 @@
     pub slot: i64,
     /// Solana write_version
     pub write_version: Option<i64>,
->>>>>>> 4272d8c8
 }