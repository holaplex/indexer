--- conflicted
+++ resolved
@@ -19,7 +19,6 @@
     pubkeys!(graph_program, "grphSXQnjAoPXSG5p1aJ7ZFw2A1akqP3pkXvjfbSJef");
     pubkeys!(name_service, "namesLPneVptA9Z5rqUDD9tMTWEJwofgaYwp8cawRkX");
     pubkeys!(
-<<<<<<< HEAD
         cardinal_token_manager,
         "mgr99QFMYByTqGPWmNqunV7vBLmWWXdSrHUfV8Jf3JM"
     );
@@ -34,7 +33,8 @@
     pubkeys!(
         cardinal_paid_claim_approver,
         "pcaBwhJ1YHp7UDA7HASpQsRUmUNwzgYaLQto2kSj1fR"
-=======
+    );
+    pubkeys!(
         goki_smart_wallet,
         "GokivDYuQXPZCWRkwMhdH2h91KpDQXBEmpgBgs55bnpH"
     );
@@ -45,19 +45,13 @@
     pubkeys!(
         tribeca_govern,
         "Govz1VyoyLD5BL6CSCxUJLVLsQHRwjfFj1prNsdNg5Jw"
->>>>>>> d42a5dbc
     );
 }
 
 pub use ids::{
-<<<<<<< HEAD
     auction, auction_house, candy_machine, cardinal_paid_claim_approver, cardinal_time_invalidator,
-    cardinal_token_manager, cardinal_use_invalidator, graph_program, metadata, metaplex,
-    name_service, token, vault,
-=======
-    auction, auction_house, candy_machine, goki_smart_wallet, graph_program, metadata, metaplex,
-    name_service, token, tribeca_govern, tribeca_locked_voter, vault,
->>>>>>> d42a5dbc
+    cardinal_token_manager, cardinal_use_invalidator, goki_smart_wallet, graph_program, metadata,
+    metaplex, name_service, token, tribeca_govern, tribeca_locked_voter, vault,
 };
 
 /// Find the address of a store given its owner's address
