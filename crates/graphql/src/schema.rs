--- conflicted
+++ resolved
@@ -1,12 +1,8 @@
-<<<<<<< HEAD
-use std::collections::HashMap;
-
-=======
+
 use std::{collections::HashMap, sync::Arc};
 
 use async_trait::async_trait;
 use dataloader::{non_cached::Loader, BatchFn};
->>>>>>> 40a63a0b
 use indexer_core::{
     db::{
         models,
@@ -15,11 +11,7 @@
     },
     prelude::*,
 };
-<<<<<<< HEAD
-use juniper::{EmptySubscription, FieldResult, GraphQLInputObject, GraphQLObject, RootNode};
-#[derive(GraphQLObject)]
-#[graphql(description = "A Solana NFT")]
-=======
+
 use juniper::{EmptyMutation, EmptySubscription, GraphQLObject, RootNode};
 
 #[derive(Debug, Clone, GraphQLObject)]
@@ -30,7 +22,6 @@
 
 #[derive(Debug, Clone)]
 #[allow(dead_code)]
->>>>>>> 40a63a0b
 struct Nft {
     address: String,
     name: String,
@@ -44,36 +35,6 @@
     creators: Vec<String>,
 }
 
-<<<<<<< HEAD
-// impl<'a> From<models::Metadata<'a>> for Nft {
-//     fn from(
-//         models::Metadata {
-//             address,
-//             name,
-//             symbol,
-//             uri,
-//             seller_fee_basis_points,
-//             update_authority_address,
-//             mint_address,
-//             primary_sale_happened,
-//             is_mutable,
-//             edition_nonce: _,
-//         }: models::Metadata,
-//     ) -> Self {
-//         Self {
-//             address: address.into_owned(),
-//             name: name.into_owned(),
-//             uri: uri.into_owned(),
-//             symbol: symbol.into_owned(),
-//             seller_fee_basis_points,
-//             update_authority_address: update_authority_address.into_owned(),
-//             mint_address: mint_address.into_owned(),
-//             primary_sale_happened,
-//             is_mutable,
-//         }
-//     }
-// }
-=======
 #[juniper::graphql_object(Context = AppContext)]
 impl Nft {
     pub fn address(&self) -> String {
@@ -124,7 +85,6 @@
         }
     }
 }
->>>>>>> 40a63a0b
 
 #[derive(GraphQLObject)]
 #[graphql(description = "A Metaplex storefront")]
@@ -350,7 +310,7 @@
             creators: vec![],
         }
     }
-<<<<<<< HEAD
+
 }
 pub struct MutationRoot;
 
@@ -369,7 +329,7 @@
             is_mutable: true,
             creators: vec![],
         })
-=======
+
 
     #[graphql(description = "A storefront")]
     fn storefront(&self, subdomain: String) -> Option<Storefront> {
@@ -393,7 +353,6 @@
             .unwrap();
 
         rows.pop().map(Into::into)
->>>>>>> 40a63a0b
     }
 }
 
