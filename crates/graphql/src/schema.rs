use std::{collections::HashMap, sync::Arc};

use async_trait::async_trait;
use dataloader::{non_cached::Loader, BatchFn};
use indexer_core::{
    db::{
        models,
        tables::{
<<<<<<< HEAD
            attributes, bids, listing_metadatas, listings, metadata_creators, metadata_jsons,
            metadatas, storefronts,
 

        },

=======
            attributes::{self, metadata_address},
            metadata_creators::{self, creator_address},
            metadata_jsons, metadatas, storefronts,
        },
>>>>>>> a69c9255
        Pool,
    },
    hash,
    prelude::*,
};
use juniper::{
    EmptyMutation, EmptySubscription, FieldResult, GraphQLInputObject, GraphQLObject,
    ParseScalarResult, ParseScalarValue, RootNode, Value,
};
use reqwest::Client as HttpClient;
use serde::Deserialize;

#[derive(Debug, Clone)]
struct Creator {
    address: String,
}

#[derive(Debug, Clone, Copy)]
pub struct Lamports(u64);

#[juniper::graphql_scalar(description = "Lamports")]
impl<S> GraphQLScalar for Lamports
where
    S: ScalarValue,
{
    fn resolve(&self) -> Value {
        Value::scalar(self.0.to_string())
    }

    fn from_input_value(v: &InputValue) -> Option<Lamports> {
        v.as_string_value().and_then(|s| s.parse().ok()).map(Self)
    }

    fn from_str<'a>(value: ScalarToken<'a>) -> ParseScalarResult<'a, S> {
        <String as ParseScalarValue<S>>::from_str(value)
    }
}

impl TryFrom<i64> for Lamports {
    type Error = std::num::TryFromIntError;

    fn try_from(value: i64) -> Result<Self, Self::Error> {
        value.try_into().map(Self)
    }
}

#[juniper::graphql_object(Context = AppContext)]
impl Creator {
    fn address(&self) -> String {
        self.address.clone()
    }

    pub fn attribute_groups(&self, context: &AppContext) -> Vec<AttributeGroup> {
        let conn = context.db_pool.get().unwrap();

        let metadatas: Vec<String> = metadata_creators::table
            .select(metadata_creators::metadata_address)
            .filter(metadata_creators::creator_address.eq(self.address.clone()))
            .load(&conn)
            .unwrap();

        let metadata_attributes: Vec<models::MetadataAttribute> = attributes::table
            .select(attributes::all_columns)
            .filter(attributes::metadata_address.eq(any(metadatas)))
            .load(&conn)
            .unwrap();

        metadata_attributes
            .into_iter()
            .fold(
                HashMap::new(),
                |mut groups,
                 models::MetadataAttribute {
                     trait_type, value, ..
                 }| {
                    *groups
                        .entry(trait_type)
                        .or_insert_with(HashMap::new)
                        .entry(value)
                        .or_insert(0) += 1;

                    groups
                },
            )
            .into_iter()
            .map(|(name, vars)| {
                let name = name.map_or_else(String::new, Cow::into_owned);

                AttributeGroup {
                    name,
                    variants: vars
                        .into_iter()
                        .map(|(name, count)| {
                            let name = name.map_or_else(String::new, Cow::into_owned);

                            AttributeVariant { name, count }
                        })
                        .collect(),
                }
            })
            .collect::<Vec<_>>()
    }
}

#[derive(Debug, Clone, GraphQLObject)]
struct AttributeVariant {
    name: String,
    count: i32,
}

#[derive(Debug, GraphQLObject)]
struct AttributeGroup {
    name: String,
    variants: Vec<AttributeVariant>,
}

#[derive(GraphQLInputObject, Clone, Debug)]
#[graphql(description = "Filter on NFT attributes")]
struct AttributeFilter {
    trait_type: String,
    values: Vec<String>,
}

#[derive(Debug, Clone, GraphQLObject)]
struct NftDetail {
    description: String,
    image: String,
}
#[derive(Debug, Clone)]
struct NftCreator {
    address: String,
    metadata_address: String,
    share: i32,
    verified: bool
}

#[juniper::graphql_object(Context = AppContext)]
impl NftCreator {

    pub fn address(&self) -> String {
        self.address.clone()
    }

    pub fn metadata_address(&self) -> String {
        self.metadata_address.clone()
    }

    pub fn share(&self) -> i32 {
        self.share
    }

    pub fn verified(&self) -> bool {
        self.verified
    }
}

impl<'a> From<models::MetadataCreator<'a>> for NftCreator {
    fn from(
        models::MetadataCreator {
            creator_address,
            metadata_address,
            share,
            verified,
        }: models::MetadataCreator,
    ) -> Self {
        Self {
            address: creator_address.into_owned(),
            metadata_address: metadata_address.into_owned(),
            share,
            verified
        }
    }
}

#[derive(Debug, Clone)]
struct Listing {
    address: String,
    store_owner: String,
    ended: bool,
}

#[juniper::graphql_object(Context = AppContext)]
impl Listing {
    pub fn address(&self) -> String {
        self.address.clone()
    }

    pub fn store_owner(&self) -> String {
        self.store_owner.clone()
    }

    pub fn ended(&self) -> bool {
        self.ended
    }

    pub async fn storefront(&self, ctx: &AppContext) -> Option<Storefront> {
        let fut = ctx.storefront_loader.load(self.store_owner.clone());
        let result = fut.await;

        result
    }

    pub async fn nfts(&self, ctx: &AppContext) -> Vec<Nft> {
        let fut = ctx.listing_nfts_loader.load(self.address.clone());
        let result = fut.await;

        result
    }

    pub async fn bids(&self, ctx: &AppContext) -> Vec<Bid> {
        let fut = ctx.listing_bids_loader.load(self.address.clone());
        let result = fut.await;

        result
    }
}

impl<'a> From<models::Listing<'a>> for Listing {
    fn from(
        models::Listing {
            address,
            store_owner,
            ended,
            ..
        }: models::Listing,
    ) -> Self {
        Self {
            address: address.into_owned(),
            store_owner: store_owner.into_owned(),
            ended,
        }
    }
}

#[derive(Debug, Clone)]
struct Bid {
    listing_address: String,
    bidder_address: String,
    last_bid_time: String,
    last_bid_amount: Lamports,
    cancelled: bool,
}

#[juniper::graphql_object(Context = AppContext)]
impl Bid {
    pub fn listing_address(&self) -> String {
        self.listing_address.clone()
    }

    pub fn bidder_address(&self) -> String {
        self.bidder_address.clone()
    }

    pub fn last_bid_time(&self) -> String {
        self.last_bid_time.clone()
    }

    pub fn last_bid_amount(&self) -> Lamports {
        self.last_bid_amount
    }

    pub fn cancelled(&self) -> bool {
        self.cancelled
    }

    pub async fn listing(&self, ctx: &AppContext) -> Option<Listing> {
        let fut = ctx.listing_loader.load(self.listing_address.clone());
        let result = fut.await;

        result
    }
}

impl<'a> TryFrom<models::Bid<'a>> for Bid {
    type Error = std::num::TryFromIntError;

    fn try_from(
        models::Bid {
            listing_address,
            bidder_address,
            last_bid_time,
            last_bid_amount,
            cancelled,
            ..
        }: models::Bid,
    ) -> Result<Self, Self::Error> {
        Ok(Self {
            listing_address: listing_address.into_owned(),
            bidder_address: bidder_address.into_owned(),
            last_bid_time: last_bid_time.to_string(),
            last_bid_amount: last_bid_amount.try_into()?,
            cancelled,
        })
    }
}

#[derive(Debug, Clone)]
struct Wallet {
    address: String,
}

#[derive(Debug, Clone)]
struct Profile {
    handle: String,
    profile_image_url_lowres: String,
    profile_image_url_highres: String,
    banner_image_url: String,
}

#[derive(Debug, Deserialize)]
struct TwitterShowResponse {
    screen_name: String,
    profile_image_url_https: String,
    profile_banner_url: String,
}

#[derive(Debug, Deserialize)]
struct TwitterProfilePictureResponse {
    data: TwitterProfilePicture,
}

#[derive(Debug, Deserialize)]
struct TwitterProfilePicture {
    profile_image_url: String,
}

#[juniper::graphql_object(Context = AppContext)]
impl Profile {
    fn handle(&self) -> String {
        self.handle.clone()
    }

    fn profile_image_url_lowres(&self) -> String {
        self.profile_image_url_lowres.clone()
    }

    fn profile_image_url_highres(&self) -> String {
        self.profile_image_url_highres.clone()
    }

    fn banner_image_url(&self) -> String {
        self.banner_image_url.clone()
    }
}

impl From<(TwitterProfilePictureResponse, TwitterShowResponse)> for Profile {
    fn from(
        (profile_picture_response, show_response): (
            TwitterProfilePictureResponse,
            TwitterShowResponse,
        ),
    ) -> Self {
        Self {
            banner_image_url: show_response.profile_banner_url,
            handle: show_response.screen_name,
            profile_image_url_highres: profile_picture_response.data.profile_image_url,
            profile_image_url_lowres: show_response.profile_image_url_https,
        }
    }
}

#[juniper::graphql_object(Context = AppContext)]
impl Wallet {
    pub fn address(&self) -> String {
        self.address.clone()
    }

    pub fn bids(&self, ctx: &AppContext) -> FieldResult<Vec<Bid>> {
        let db_conn = ctx.db_pool.get().unwrap();

        let rows: Vec<models::Bid> = bids::table
            .select(bids::all_columns)
            .filter(bids::bidder_address.eq(self.address.clone()))
            .order_by(bids::last_bid_time.desc())
            .load(&db_conn)
            .unwrap();

        rows.into_iter()
            .map(TryInto::try_into)
            .collect::<Result<_, _>>()
            .map_err(Into::into)
    }
}

struct NftCreator {
    creators: Vec<String>,
}

#[derive(Debug, Clone)]
struct Nft {
    address: String,
    name: String,
    description: String,
    image: String,
}

#[juniper::graphql_object(Context = AppContext)]
impl Nft {
    pub fn address(&self) -> String {
        self.address.clone()
    }

    pub fn name(&self) -> String {
        self.name.clone()
    }

    pub fn description(&self) -> String {
        self.description.clone()
    }

    pub fn image(&self) -> String {
        self.image.clone()
    }

    pub async fn creators(&self, ctx: &AppContext) -> Vec<NftCreator> {
        let fut = ctx.nft_creator_loader.load(self.address.clone());
        let result = fut.await;
    
        result
    }

    pub async fn creators(&self, ctx: &AppContext) -> Option<NftCreator> {
        let fut = ctx.nft_creator_loader.load(self.address.clone());
        let result = fut.await;

        result
    }
}

impl From<models::Nft> for Nft {
    fn from(
        models::Nft {
            address,
            name,
            description,
            image,
        }: models::Nft,
    ) -> Self {
        Self {
            address,
            name,
            description: description.unwrap_or_else(String::new),
            image: image.unwrap_or_else(String::new),
        }
    }
}

#[derive(Debug, Clone, GraphQLObject)]
#[graphql(description = "A Metaplex storefront")]
pub struct Storefront {
    pub owner_address: String,
    pub subdomain: String,
    pub title: String,
    pub description: String,
    pub favicon_url: String,
    pub logo_url: String,
    pub banner_url: String,
}

impl<'a> From<models::Storefront<'a>> for Storefront {
    fn from(
        models::Storefront {
            owner_address,
            subdomain,
            title,
            description,
            favicon_url,
            logo_url,
            banner_url,
            ..
        }: models::Storefront,
    ) -> Self {
        Self {
            owner_address: owner_address.into_owned(),
            subdomain: subdomain.into_owned(),
            title: title.into_owned(),
            description: description.into_owned(),
            favicon_url: favicon_url.into_owned(),
            logo_url: logo_url.into_owned(),
            banner_url: banner_url.map_or_else(String::new, Cow::into_owned),
        }
    }
}

pub struct QueryRoot {}

pub struct ListingBatcher {
    db_pool: Arc<Pool>,
}

#[async_trait]
impl BatchFn<String, Option<Listing>> for ListingBatcher {
    async fn load(&mut self, keys: &[String]) -> HashMap<String, Option<Listing>> {
        let conn = self.db_pool.get().unwrap();
        let mut hash_map = HashMap::new();

        for key in keys {
            hash_map.insert(key.clone(), None);
        }

        let rows: Vec<models::Listing> = listings::table
            .filter(listings::address.eq(any(keys)))
            .load(&conn)
            .unwrap();

        for listing in rows {
            let listing = Listing::from(listing);

            hash_map.insert(listing.address.clone(), Some(listing));
        }

        hash_map
    }
}


pub struct StorefrontBatcher {
    db_pool: Arc<Pool>,
}

#[async_trait]

impl BatchFn<String, Option<Storefront>> for StorefrontBatcher {
    async fn load(&mut self, keys: &[String]) -> HashMap<String, Option<Storefront>> {
        let conn = self.db_pool.get().unwrap();
        let mut hash_map = HashMap::new();

        for key in keys {
            hash_map.insert(key.clone(), None);
        }

        let columns = (
            storefronts::owner_address,
            storefronts::subdomain,
            storefronts::title,
            storefronts::description,
            storefronts::favicon_url,
            storefronts::logo_url,
            storefronts::updated_at,
            storefronts::banner_url,
        );

        let rows: Vec<models::Storefront> = storefronts::table
            .select(columns)
            .filter(storefronts::owner_address.eq(any(keys)))
            .load(&conn)
            .unwrap();

        for storefront in rows {
            let storefront = Storefront::from(storefront);

            hash_map.insert(storefront.owner_address.clone(), Some(storefront));
        }

        hash_map

    }
}

struct NftCreatorBatcher {
    db_pool: Arc<Pool>,
}

#[async_trait]
impl BatchFn<String, Vec<NftCreator>> for NftCreatorBatcher {
    async fn load(&mut self, addresses: &[String]) -> HashMap<String, Vec<NftCreator>> {
        let conn = self.db_pool.get().unwrap();
        let mut hash_map = HashMap::new();

        for creator in addresses {
            hash_map.insert(creator.clone(), Vec::new());
        }

        let rows: Vec<models::MetadataCreator> = metadata_creators::table
            .filter(metadata_creators::metadata_address.eq(any(addresses)))
            .load(&conn)
            .unwrap();

        rows.into_iter()
            .fold(hash_map, |mut acc, creator: models::MetadataCreator| {
                let creator = NftCreator::from(creator);
                acc.entry(creator.metadata_address.clone()).and_modify(|creators| {
                    creators.push(creator);
                });
                acc
            })
    }
}

pub struct ListingNftsBatcher {
    db_pool: Arc<Pool>,
}

#[async_trait]
impl BatchFn<String, Vec<Nft>> for ListingNftsBatcher {
    async fn load(&mut self, keys: &[String]) -> HashMap<String, Vec<Nft>> {
        let conn = self.db_pool.get().unwrap();
        let mut hash_map = HashMap::new();

        for key in keys {
            hash_map.insert(key.clone(), Vec::new());
        }

        let rows: Vec<(String, models::Nft)> = listing_metadatas::table
            .filter(listing_metadatas::listing_address.eq(any(keys)))
            .inner_join(
                metadatas::table.on(listing_metadatas::metadata_address.eq(metadatas::address)),
            )
            .inner_join(
                metadata_jsons::table
                    .on(listing_metadatas::metadata_address.eq(metadata_jsons::metadata_address)),
            )
            .select((
                listing_metadatas::listing_address,
                (
                    metadatas::address,
                    metadatas::name,
                    metadata_jsons::description,
                    metadata_jsons::image,
                ),
            ))
            .load(&conn)
            .unwrap();

        rows.into_iter().fold(
            hash_map,
            |mut acc, (listing_address, nft): (String, models::Nft)| {
                acc.entry(listing_address).and_modify(|nfts| {
                    nfts.push(Nft::from(nft));
                });

                acc
            },
        )
    }
}

pub struct ListingBidsBatcher {
    db_pool: Arc<Pool>,
}

#[async_trait]
impl BatchFn<String, Vec<Bid>> for ListingBidsBatcher {
    async fn load(&mut self, keys: &[String]) -> HashMap<String, Vec<Bid>> {
        let conn = self.db_pool.get().unwrap();
        let mut hash_map = HashMap::new();

        for key in keys {
            hash_map.insert(key.clone(), Vec::new());
        }

        let rows: Vec<models::Bid> = bids::table
            .filter(bids::listing_address.eq(any(keys)))
            .order_by(bids::last_bid_time.desc())
            .load(&conn)
            .unwrap();

        rows.into_iter()
            .fold(hash_map, |mut acc, bid: models::Bid| {
                Bid::try_from(bid)
                    .map(|bid| {
                        acc.entry(bid.listing_address.clone()).and_modify(|bids| {
                            bids.push(bid);
                        });
                    })
                    .ok();

                acc
            })
    }
}

#[async_trait]
impl BatchFn<String, Option<Nft>> for NftCreator {
    async fn load(&mut self, addresses: &[String]) -> HashMap<String, Option<Nft>> {
        let conn = self.db_pool.get().unwrap();
        let mut hash_map = HashMap::new();

        let nfts_creators: Vec<models::Metadata> = metadata_creators::table
            .filter(metadata_creators::metadata_address.eq(any(addresses)))
            .load(&conn)
            .unwrap();

        for models::MetadataCreator {
            metadata_address,
            creator_address,
        } in nfts_creators
        {
            hash_map
                .entry(&metadata_address)
                .or_insert_with(Vec::new)
                .push(creator_address);
        }
        hash_map
    }
}

#[derive(Clone)]
pub struct AppContext {
<<<<<<< HEAD


    listing_loader: Loader<String, Option<Listing>, ListingBatcher>,
    listing_nfts_loader: Loader<String, Vec<Nft>, ListingNftsBatcher>,
    listing_bids_loader: Loader<String, Vec<Bid>, ListingBidsBatcher>,
    storefront_loader: Loader<String, Option<Storefront>, StorefrontBatcher>,

    
    nft_creator_loader: Loader<String, Vec<NftCreator>, NftCreatorBatcher>,

=======
    nft_detail_loader: Loader<String, Option<NftDetail>, NftDetailBatcher>,
    nft_creator_loader: Loader<String, Option<NftDetail>, NftDetailBatcher>,
>>>>>>> a69c9255
    db_pool: Arc<Pool>,
    twitter_bearer_token: Arc<String>,
}

impl AppContext {
    pub fn new(db_pool: Arc<Pool>, twitter_bearer_token: Arc<String>) -> AppContext {
        Self {
            listing_loader: Loader::new(ListingBatcher {
                db_pool: db_pool.clone(),
            }),
            listing_nfts_loader: Loader::new(ListingNftsBatcher {
                db_pool: db_pool.clone(),
            }),
            listing_bids_loader: Loader::new(ListingBidsBatcher {
                db_pool: db_pool.clone(),
            }),
            storefront_loader: Loader::new(StorefrontBatcher {
                db_pool: db_pool.clone(),
            }),
            nft_creator_loader: Loader::new(NftCreatorBatcher {
                db_pool: db_pool.clone(),
            }),
            nft_creator_loader: Loader::new(NftDetailBatcher {
                db_pool: db_pool.clone(),
            }),
            db_pool,
            twitter_bearer_token,
        }
    }
}

impl juniper::Context for AppContext {}

#[juniper::graphql_object(Context = AppContext)]
impl QueryRoot {
    async fn profile(
        &self,
        ctx: &AppContext,
        #[graphql(description = "Twitter handle")] handle: String,
    ) -> Option<Profile> {
        let twitter_bearer_token = &ctx.twitter_bearer_token;
        let http_client = HttpClient::new();

        let twitter_show_response = http_client
            .get("https://api.twitter.com/1.1/users/show.json")
            .header("Accept", "application/json")
            .query(&[("screen_name", handle.clone())])
            .bearer_auth(twitter_bearer_token)
            .send()
            .await
            .ok()?
            .json::<TwitterShowResponse>()
            .await
            .ok()?;

        let twitter_profile_picture_response = http_client
            .get(format!(
                "https://api.twitter.com/2/users/by/username/{}",
                handle.clone()
            ))
            .header("Accept", "application/json")
            .query(&[("user.fields", "profile_image_url")])
            .bearer_auth(twitter_bearer_token)
            .send()
            .await
            .ok()?
            .json::<TwitterProfilePictureResponse>()
            .await
            .ok()?;

        Some(Profile::from((
            twitter_profile_picture_response,
            twitter_show_response,
        )))
    }

    fn creator(
        &self,
        _context: &AppContext,
        #[graphql(description = "Address of creator")] address: String,
    ) -> Creator {
        Creator { address }
    }

    fn nfts(
        &self,
        context: &AppContext,
        #[graphql(description = "Filter on creator address")] creators: Vec<String>,
        #[graphql(description = "Filter on attributes")] attributes: Option<Vec<AttributeFilter>>,
    ) -> Vec<Nft> {
        let conn = context.db_pool.get().unwrap();

        let query = metadatas::table.into_boxed();

        let query = attributes.unwrap_or_else(Vec::new).into_iter().fold(
            query,
            |acc, AttributeFilter { trait_type, values }| {
                let sub = attributes::table
                    .select(attributes::metadata_address)
                    .filter(
                        attributes::trait_type
                            .eq(trait_type)
                            .and(attributes::value.eq(any(values))),
                    );

                acc.filter(metadatas::address.eq(any(sub)))
            },
        );

        let rows: Vec<models::Nft> = query
            .filter(
                metadatas::address.eq(any(metadata_creators::table
                    .select(metadata_creators::metadata_address)
                    .filter(metadata_creators::creator_address.eq(any(creators))))),
            )
            .inner_join(
                metadata_jsons::table.on(metadatas::address.eq(metadata_jsons::metadata_address)),
            )
            .select((
                metadatas::address,
                metadatas::name,
                metadata_jsons::description,
                metadata_jsons::image,
            ))
            .order_by(metadatas::name.desc())
            .load(&conn)
            .unwrap();

        rows.into_iter().map(Into::into).collect()
    }

    fn wallet(
        &self,
        _context: &AppContext,
        #[graphql(description = "Address of NFT")] address: String,
    ) -> Option<Wallet> {
        Some(Wallet { address })
    }

    fn nft(
        &self,
        context: &AppContext,
        #[graphql(description = "Address of NFT")] address: String,
    ) -> Option<Nft> {
        let conn = context.db_pool.get().unwrap();
        let mut rows: Vec<models::Nft> = metadatas::table
            .inner_join(
                metadata_jsons::table.on(metadatas::address.eq(metadata_jsons::metadata_address)),
            )
            .filter(metadatas::address.eq(address))
            .select((
                metadatas::address,
                metadatas::name,
                metadata_jsons::description,
                metadata_jsons::image,
            ))
            .limit(1)
            .load(&conn)
            .unwrap();

        rows.pop().map(Into::into)
    }

    #[graphql(description = "A storefront")]
    fn storefront(&self, context: &AppContext, subdomain: String) -> Option<Storefront> {
        let columns = (
            storefronts::owner_address,
            storefronts::subdomain,
            storefronts::title,
            storefronts::description,
            storefronts::favicon_url,
            storefronts::logo_url,
            storefronts::updated_at,
            storefronts::banner_url,
        );

        let conn = context.db_pool.get().unwrap();
        let mut rows: Vec<models::Storefront> = storefronts::table
            .filter(storefronts::subdomain.eq(subdomain))
            .select(columns)
            .limit(1)
            .load(&conn)
            .unwrap();

        rows.pop().map(Into::into)
    }
}

impl QueryRoot {
    fn new() -> Self {
        Self {}
    }
}
pub type Schema =
    RootNode<'static, QueryRoot, EmptyMutation<AppContext>, EmptySubscription<AppContext>>;

pub fn create() -> Schema {
    Schema::new(
        QueryRoot::new(),
        EmptyMutation::new(),
        EmptySubscription::new(),
    )
}<|MERGE_RESOLUTION|>--- conflicted
+++ resolved
@@ -6,19 +6,12 @@
     db::{
         models,
         tables::{
-<<<<<<< HEAD
             attributes, bids, listing_metadatas, listings, metadata_creators, metadata_jsons,
             metadatas, storefronts,
  
 
         },
 
-=======
-            attributes::{self, metadata_address},
-            metadata_creators::{self, creator_address},
-            metadata_jsons, metadatas, storefronts,
-        },
->>>>>>> a69c9255
         Pool,
     },
     hash,
@@ -718,7 +711,6 @@
 
 #[derive(Clone)]
 pub struct AppContext {
-<<<<<<< HEAD
 
 
     listing_loader: Loader<String, Option<Listing>, ListingBatcher>,
@@ -729,10 +721,6 @@
     
     nft_creator_loader: Loader<String, Vec<NftCreator>, NftCreatorBatcher>,
 
-=======
-    nft_detail_loader: Loader<String, Option<NftDetail>, NftDetailBatcher>,
-    nft_creator_loader: Loader<String, Option<NftDetail>, NftDetailBatcher>,
->>>>>>> a69c9255
     db_pool: Arc<Pool>,
     twitter_bearer_token: Arc<String>,
 }
