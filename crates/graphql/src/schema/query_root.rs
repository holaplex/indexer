use indexer_core::db::{
<<<<<<< HEAD
    queries::{self},
=======
    queries::{self, feed_event::EventType},
>>>>>>> 931a0468
    tables::twitter_handle_name_services,
};
use objects::{
    auction_house::AuctionHouse,
    bid_receipt::BidReceipt,
    bonding_change::EnrichedBondingChange,
    chart::PriceChart,
    creator::Creator,
    denylist::Denylist,
    feed_event::FeedEvent,
    graph_connection::GraphConnection,
    listing::{Listing, ListingColumns, ListingRow},
    listing_receipt::ListingReceipt,
    marketplace::Marketplace,
    nft::{MetadataJson, Nft, NftActivity, NftCount, NftCreator},
<<<<<<< HEAD
    profile::{Profile, TwitterProfilePictureResponse, TwitterShowResponse},
    stats_global::GlobalStats,
=======
    profile::TwitterProfile,
>>>>>>> 931a0468
    storefront::{Storefront, StorefrontColumns},
    wallet::Wallet,
};
use scalars::PublicKey;
use serde_json::Value;
use tables::{
    auction_caches, auction_datas, auction_datas_ext, bid_receipts, graph_connections,
    listing_receipts, metadata_jsons, metadatas, store_config_jsons, storefronts, wallet_totals,
};

use super::prelude::*;
pub struct QueryRoot;

#[derive(GraphQLInputObject, Clone, Debug)]
#[graphql(description = "Filter on NFT attributes")]
struct AttributeFilter {
    trait_type: String,
    values: Vec<String>,
}

impl From<AttributeFilter> for queries::metadatas::AttributeFilter {
    fn from(AttributeFilter { trait_type, values }: AttributeFilter) -> Self {
        Self { trait_type, values }
    }
}

#[graphql_object(Context = AppContext)]
impl QueryRoot {
    #[graphql(
        description = "Recommend wallets to follow.",
        arguments(
            wallet(description = "A user wallet public key"),
            limit(description = "The query record limit"),
            offset(description = "The query record offset")
        )
    )]
    fn follow_wallets(
        &self,
        ctx: &AppContext,
        wallet: Option<PublicKey<Wallet>>,
        limit: i32,
        offset: i32,
    ) -> FieldResult<Vec<Wallet>> {
        let conn = ctx.shared.db.get().context("failed to connect to db")?;

        let mut query = wallet_totals::table
            .left_join(
                twitter_handle_name_services::table
                    .on(wallet_totals::address.eq(twitter_handle_name_services::wallet_address)),
            )
            .select((
                (wallet_totals::all_columns),
                twitter_handle_name_services::twitter_handle.nullable(),
            ))
            .filter(wallet_totals::address.ne_all(&ctx.shared.follow_wallets_exclusions))
            .order(wallet_totals::followers.desc())
            .limit(limit.try_into()?)
            .offset(offset.try_into()?)
            .into_boxed();

        if let Some(wallet) = wallet {
            let following_query = graph_connections::table
                .select(graph_connections::to_account)
                .filter(graph_connections::from_account.eq(wallet.clone()));

            query = query
                .filter(not(wallet_totals::address.eq(any(following_query))))
                .filter(not(wallet_totals::address.eq(wallet)));
        }

        let rows: Vec<(models::WalletTotal, Option<String>)> =
            query.load(&conn).context("Failed to load wallet totals")?;

        Ok(rows.into_iter().map(Into::into).collect())
    }

    #[graphql(
        description = "Returns events for the wallets the user is following using the graph_program.",
        arguments(
            wallet(description = "A user wallet public key"),
            limit(description = "The query record limit"),
            offset(description = "The query record offset")
        )
    )]
    fn feed_events(
        &self,
        ctx: &AppContext,
        wallet: PublicKey<Wallet>,
        limit: i32,
        offset: i32,
        exclude_types: Option<Vec<String>>,
    ) -> FieldResult<Vec<FeedEvent>> {
        let conn = ctx.shared.db.get().context("failed to connect to db")?;

        let exclude_types_parsed: Option<Vec<EventType>> = exclude_types.map(|v_types| {
            v_types
                .iter()
                .map(|v| v.parse::<EventType>())
                .filter_map(Result::ok)
                .collect()
        });

        let feed_events = queries::feed_event::list(
            &conn,
            wallet,
            limit.try_into()?,
            offset.try_into()?,
            exclude_types_parsed,
        )?;

        feed_events
            .into_iter()
            .map(TryInto::try_into)
            .collect::<Result<_, _>>()
            .map_err(Into::into)
    }

    #[graphql(arguments(creators(description = "creators of nfts"),))]
    fn nft_counts(&self, creators: Vec<PublicKey<NftCreator>>) -> FieldResult<NftCount> {
        Ok(NftCount::new(creators))
    }
    #[graphql(arguments(
        auction_houses(description = "List of auction houses"),
        creators(description = "Optional list of creators"),
        start_date(description = "Start date for which we want to get the average price"),
        end_date(description = "End date for which we want to get the average price")
    ))]
    pub async fn charts(
        &self,
        _context: &AppContext,
        auction_houses: Vec<PublicKey<AuctionHouse>>,
        creators: Option<Vec<PublicKey<Creator>>>,
        start_date: DateTime<Utc>,
        end_date: DateTime<Utc>,
    ) -> FieldResult<PriceChart> {
        Ok(PriceChart {
            auction_houses,
            creators,
            start_date,
            end_date,
        })
    }

    #[graphql(arguments(
        auction_housese(description = "List of auction houses"),
        creators(description = "Optional list of creators"),
    ))]
    pub async fn activities(
        &self,
        context: &AppContext,
        auction_houses: Vec<PublicKey<AuctionHouse>>,
        creators: Option<Vec<PublicKey<Creator>>>,
    ) -> FieldResult<Vec<NftActivity>> {
        let conn = context.shared.db.get()?;
        let rows = queries::activities::list(&conn, auction_houses, creators)?;

        rows.into_iter()
            .map(TryInto::try_into)
            .collect::<Result<_, _>>()
            .map_err(Into::into)
    }

    async fn profile(
        &self,
        ctx: &AppContext,
        #[graphql(description = "Twitter handle")] handle: String,
    ) -> FieldResult<Option<TwitterProfile>> {
        ctx.twitter_profile_loader
            .load(handle)
            .await
            .map_err(Into::into)
    }

    fn enriched_bonding_changes(
        &self,
        context: &AppContext,
        #[graphql(description = "The address of the bonding curve")] address: PublicKey<Wallet>,
        #[graphql(description = "The starting unix timestamp (inclusive)")]
        start_unix_time: NaiveDateTime,
        #[graphql(description = "The stop unix timestamp")] stop_unix_time: NaiveDateTime,
        #[graphql(description = "Query limit")] limit: i32,
        #[graphql(description = "Query offset")] offset: i32,
    ) -> FieldResult<Vec<EnrichedBondingChange>> {
        let conn = context.shared.db.get().context("Failed to connect to db")?;

        let rows = queries::bonding_changes::list(
            &conn,
            address,
            start_unix_time,
            stop_unix_time,
            limit,
            offset,
        )?;

        rows.into_iter()
            .map(TryInto::try_into)
            .collect::<Result<_, _>>()
            .map_err(Into::into)
    }

    fn offer(&self, context: &AppContext, address: String) -> FieldResult<Option<BidReceipt>> {
        let conn = context.shared.db.get().context("failed to connect to db")?;

        let row: Option<models::BidReceipt> = bid_receipts::table
            .select(bid_receipts::all_columns)
            .filter(bid_receipts::canceled_at.is_null())
            .filter(bid_receipts::purchase_receipt.is_null())
            .filter(bid_receipts::address.eq(address))
            .first(&conn)
            .optional()
            .context("Failed to load bid_receipts")?;

        row.map(TryInto::try_into).transpose().map_err(Into::into)
    }

    fn connections(
        &self,
        context: &AppContext,
        #[graphql(description = "Connections from a list of wallets")] from: Option<
            Vec<PublicKey<Wallet>>,
        >,
        #[graphql(description = "Connections to a list of wallets")] to: Option<
            Vec<PublicKey<Wallet>>,
        >,
        #[graphql(description = "Query limit")] limit: i32,
        #[graphql(description = "Query offset")] offset: i32,
    ) -> FieldResult<Vec<GraphConnection>> {
        if from.is_none() && to.is_none() {
            return Err(FieldError::new(
                "No filter provided! Please provide at least one of the filters",
                graphql_value!({ "Filters": "from: Vec<PublicKey>, to: Vec<PublicKey>" }),
            ));
        }
        let conn = context.shared.db.get().context("failed to connect to db")?;
        let from: Vec<String> = from
            .unwrap_or_else(Vec::new)
            .into_iter()
            .map(Into::into)
            .collect();
        let to: Vec<String> = to
            .unwrap_or_else(Vec::new)
            .into_iter()
            .map(Into::into)
            .collect();

        let rows = queries::graph_connection::connections(&conn, from, to, limit, offset)?;

        rows.into_iter()
            .map(TryInto::try_into)
            .collect::<Result<_, _>>()
            .map_err(Into::into)
    }

    fn creator(
        &self,
        context: &AppContext,
        #[graphql(description = "Address of creator")] address: String,
    ) -> FieldResult<Creator> {
        let conn = context.shared.db.get().context("failed to connect to db")?;

        let twitter_handle = queries::twitter_handle_name_service::get(&conn, &address)?;

        Ok(Creator {
            address,
            twitter_handle,
        })
    }

    fn nfts(
        &self,
        context: &AppContext,
        #[graphql(description = "Filter on owner address")] owners: Option<Vec<PublicKey<Wallet>>>,
        #[graphql(description = "Filter on creator address")] creators: Option<
            Vec<PublicKey<Wallet>>,
        >,
        #[graphql(description = "Filter on offerers address")] offerers: Option<
            Vec<PublicKey<Wallet>>,
        >,
        #[graphql(description = "Filter on attributes")] attributes: Option<Vec<AttributeFilter>>,
        #[graphql(description = "Filter only listed nfts")] listed: Option<bool>,
        #[graphql(description = "Filter nfts associated to the list of auction houses")]
        auction_houses: Option<Vec<PublicKey<AuctionHouse>>>,
        #[graphql(description = "Filter on a collection")] collection: Option<PublicKey<Nft>>,
        #[graphql(description = "Limit for query")] limit: i32,
        #[graphql(description = "Offset for query")] offset: i32,
    ) -> FieldResult<Vec<Nft>> {
        if collection.is_none()
            && owners.is_none()
            && creators.is_none()
            && auction_houses.is_none()
            && offerers.is_none()
        {
            return Err(FieldError::new(
                "No filter provided! Please provide at least one of the filters",
                graphql_value!({ "Filters": "owners: Vec<PublicKey>, creators: Vec<PublicKey>, offerers: Vec<PublicKey>, auction_houses: Vec<PublicKey>" }),
            ));
        }

        let conn = context.shared.db.get().context("failed to connect to db")?;

        let query_options = queries::metadatas::ListQueryOptions {
            owners: owners.map(|a| a.into_iter().map(Into::into).collect()),
            creators: creators.map(|a| a.into_iter().map(Into::into).collect()),
            offerers: offerers.map(|a| a.into_iter().map(Into::into).collect()),
            attributes: attributes.map(|a| a.into_iter().map(Into::into).collect()),
            listed,
            auction_houses: auction_houses.map(|a| a.into_iter().map(Into::into).collect()),
            collection: collection.map(Into::into),
            limit: limit.try_into()?,
            offset: offset.try_into()?,
        };
        let nfts = queries::metadatas::list(&conn, query_options)?;

        nfts.into_iter()
            .map(TryInto::try_into)
            .collect::<Result<_, _>>()
            .map_err(Into::into)
    }

    fn featured_listings(
        &self,
        context: &AppContext,
        #[graphql(description = "Limit for query")] limit: i32,
        #[graphql(description = "Offset for query")] offset: i32,
    ) -> FieldResult<Vec<ListingReceipt>> {
        let conn = context.shared.db.get().context("Failed to connect to DB")?;

        let listings: Vec<models::ListingReceipt> = listing_receipts::table
            .inner_join(
                wallet_totals::table.on(wallet_totals::address.eq(listing_receipts::seller)),
            )
            .select(listing_receipts::all_columns)
            .filter(listing_receipts::canceled_at.is_null())
            .filter(listing_receipts::purchase_receipt.is_null())
            .filter(
                listing_receipts::auction_house
                    .eq_any(&context.shared.featured_listings_auction_houses),
            )
            .filter(
                listing_receipts::seller
                    .ne_all(&context.shared.featured_listings_seller_exclusions),
            )
            .filter(listing_receipts::seller.eq(wallet_totals::address))
            .order(wallet_totals::followers.desc())
            .limit(limit.into())
            .offset(offset.into())
            .load(&conn)
            .context("Failed to load listings")?;

        listings
            .into_iter()
            .map(TryInto::try_into)
            .collect::<Result<_, _>>()
            .map_err(Into::into)
    }

    fn wallet(
        &self,
        context: &AppContext,
        #[graphql(description = "Address of the wallet")] address: PublicKey<Wallet>,
    ) -> FieldResult<Wallet> {
        let conn = context.shared.db.get()?;

        let twitter_handle = queries::twitter_handle_name_service::get(&conn, &address)?;

        Ok(Wallet::new(address, twitter_handle))
    }

    fn listings(&self, context: &AppContext) -> FieldResult<Vec<Listing>> {
        let now = Local::now().naive_utc();
        let conn = context.shared.db.get()?;

        let rows: Vec<ListingRow> = auction_caches::table
            .inner_join(
                auction_datas::table.on(auction_caches::auction_data.eq(auction_datas::address)),
            )
            .inner_join(
                auction_datas_ext::table
                    .on(auction_caches::auction_ext.eq(auction_datas_ext::address)),
            )
            .inner_join(
                storefronts::table.on(storefronts::address.eq(auction_caches::store_address)),
            )
            .filter(
                queries::store_denylist::owner_address_ok(storefronts::owner_address).and(
                    queries::listing_denylist::listing_address_ok(auction_datas::address),
                ),
            )
            .select(ListingColumns::default())
            .load(&conn)
            .context("Failed to load listings")?;

        rows.into_iter()
            .map(|l| Listing::new(l, now))
            .collect::<Result<_, _>>()
            .map_err(Into::into)
    }

    fn nft(
        &self,
        context: &AppContext,
        #[graphql(description = "Address of NFT")] address: String,
    ) -> FieldResult<Option<Nft>> {
        let conn = context.shared.db.get()?;
        let mut rows: Vec<models::Nft> = metadatas::table
            .inner_join(
                metadata_jsons::table.on(metadatas::address.eq(metadata_jsons::metadata_address)),
            )
            .filter(metadatas::address.eq(address))
            .select(queries::metadatas::NftColumns::default())
            .limit(1)
            .load(&conn)
            .context("Failed to load metadata")?;

        rows.pop()
            .map(TryInto::try_into)
            .transpose()
            .map_err(Into::into)
    }

    fn storefronts(&self, context: &AppContext) -> FieldResult<Vec<Storefront>> {
        let conn = context.shared.db.get()?;
        let rows: Vec<models::Storefront> = storefronts::table
            .filter(queries::store_denylist::owner_address_ok(
                storefronts::owner_address,
            ))
            .select(StorefrontColumns::default())
            .load(&conn)
            .context("Failed to load storefront")?;

        Ok(rows.into_iter().map(Into::into).collect())
    }

    #[graphql(description = "A storefront")]
    fn storefront(
        &self,
        context: &AppContext,
        subdomain: String,
    ) -> FieldResult<Option<Storefront>> {
        let conn = context.shared.db.get()?;
        let mut rows: Vec<models::Storefront> = storefronts::table
            .filter(storefronts::subdomain.eq(subdomain))
            .select(StorefrontColumns::default())
            .limit(1)
            .load(&conn)
            .context("Failed to load storefront")?;

        Ok(rows.pop().map(Into::into))
    }

    #[graphql(description = "A marketplace")]
    fn marketplace(
        &self,
        context: &AppContext,
        subdomain: String,
    ) -> FieldResult<Option<Marketplace>> {
        let conn = context.shared.db.get()?;
        let mut rows: Vec<models::StoreConfigJson> = store_config_jsons::table
            .filter(store_config_jsons::subdomain.eq(subdomain))
            .select(store_config_jsons::all_columns)
            .limit(1)
            .load(&conn)
            .context("Failed to load store config JSON")?;

        Ok(rows.pop().map(Into::into))
    }

    #[graphql(description = "returns metadata_jsons matching the term")]
    async fn metadata_jsons(
        &self,
        context: &AppContext,
        #[graphql(description = "Search term")] term: String,
        #[graphql(description = "Query limit")] limit: i32,
        #[graphql(description = "Query offset")] offset: i32,
    ) -> FieldResult<Vec<MetadataJson>> {
        let search = &context.shared.search;

        let query_result = search
            .index("metadatas")
            .search()
            .with_query(&term)
            .with_offset(offset.try_into()?)
            .with_limit(limit.try_into()?)
            .execute::<Value>()
            .await
            .context("failed to load search result for metadata json")?
            .hits;

        Ok(query_result
            .into_iter()
            .map(|r| r.result.into())
            .collect::<Vec<MetadataJson>>())
    }

    #[graphql(description = "returns profiles matching the search term")]
    async fn profiles(
        &self,
        context: &AppContext,
        #[graphql(description = "Search term")] term: String,
        #[graphql(description = "Query limit")] limit: i32,
        #[graphql(description = "Query offset")] offset: i32,
    ) -> FieldResult<Vec<Wallet>> {
        let search = &context.shared.search;

        let query_result = search
            .index("name_service")
            .search()
            .with_query(&term)
            .with_offset(offset.try_into()?)
            .with_limit(limit.try_into()?)
            .execute::<Value>()
            .await
            .context("failed to load search result for twitter handle")?
            .hits;

        Ok(query_result
            .into_iter()
            .map(|r| r.result.into())
            .collect::<Vec<Wallet>>())
    }

    fn denylist() -> Denylist {
        Denylist
    }

    #[graphql(description = "Global summary statistics over indexed transactions.")]
    fn stats_global(&self, context: &AppContext) -> FieldResult<GlobalStats> {
        let conn = context.shared.db.get().context("failed to connect to db")?;

        let i: u32 = 1000;

        // TODO can/should these two queries be turned into async queries? If so, how do I get started on that?

        // TODO: how do I convert this into UTC epoch seconds?
        // see comment about not accounting for timezone https://docs.rs/chrono/0.3.1/chrono/naive/datetime/struct.NaiveDateTime.html#method.timestamp
        let recent_mint_date: NaiveDateTime =
            match queries::stats_global::nth_mint_date(&conn, Some(i))?.get(0) {
                Some(v) => Ok(*v),
                None => Err("failed to get a recent mint"),
            }?;
        let seconds_elapsed_since_recent_mint: i64 =
            Utc::now().timestamp() - recent_mint_date.timestamp();

        let recent_purchase_date: NaiveDateTime =
            match queries::stats_global::nth_purchase_date(&conn, Some(i))?.get(0) {
                Some(v) => Ok(*v),
                None => Err("failed to get a recent mint"),
            }?;

        let seconds_elapsed_since_recent_purchase: i64 =
            Utc::now().timestamp() - recent_purchase_date.timestamp();

        #[allow(
            clippy::cast_precision_loss,
            reason = "unavoidable downcast for floating point division"
        )]
        let result: GlobalStats = GlobalStats {
            mint_rate: Some(f64::from(i) / (seconds_elapsed_since_recent_mint as f64)),
            purchase_rate: Some(f64::from(i) / (seconds_elapsed_since_recent_purchase as f64)),
        };

        Ok(result)
    }
}<|MERGE_RESOLUTION|>--- conflicted
+++ resolved
@@ -1,9 +1,5 @@
 use indexer_core::db::{
-<<<<<<< HEAD
-    queries::{self},
-=======
     queries::{self, feed_event::EventType},
->>>>>>> 931a0468
     tables::twitter_handle_name_services,
 };
 use objects::{
@@ -19,12 +15,8 @@
     listing_receipt::ListingReceipt,
     marketplace::Marketplace,
     nft::{MetadataJson, Nft, NftActivity, NftCount, NftCreator},
-<<<<<<< HEAD
-    profile::{Profile, TwitterProfilePictureResponse, TwitterShowResponse},
     stats_global::GlobalStats,
-=======
     profile::TwitterProfile,
->>>>>>> 931a0468
     storefront::{Storefront, StorefrontColumns},
     wallet::Wallet,
 };
