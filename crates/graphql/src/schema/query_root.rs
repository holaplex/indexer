use indexer_core::db::{
    self,
    expression::dsl::all,
    queries::{self, feed_event::EventType},
    tables::twitter_handle_name_services,
};
use objects::{
    auction_house::AuctionHouse,
    bid_receipt::BidReceipt,
    bonding_change::EnrichedBondingChange,
    chart::PriceChart,
    creator::Creator,
    denylist::Denylist,
    feed_event::FeedEvent,
    graph_connection::GraphConnection,
    listing::{Listing, ListingColumns, ListingRow},
    listing_receipt::ListingReceipt,
    marketplace::Marketplace,
    nft::{MetadataJson, Nft, NftActivity, NftCount, NftCreator, NftsStats},
    profile::{ProfilesStats, TwitterProfile},
    storefront::{Storefront, StorefrontColumns},
    wallet::Wallet,
};
use scalars::PublicKey;
use serde_json::Value;
use tables::{
    auction_caches, auction_datas, auction_datas_ext, bid_receipts, graph_connections,
    metadata_jsons, metadatas, store_config_jsons, storefronts, wallet_totals,
};

use super::prelude::*;
pub struct QueryRoot;

#[derive(GraphQLInputObject, Clone, Debug)]
#[graphql(description = "Filter on NFT attributes")]
struct AttributeFilter {
    trait_type: String,
    values: Vec<String>,
}

impl From<AttributeFilter> for queries::metadatas::AttributeFilter {
    fn from(AttributeFilter { trait_type, values }: AttributeFilter) -> Self {
        Self { trait_type, values }
    }
}

#[derive(Debug, Clone, Copy, juniper::GraphQLEnum)]
#[graphql(description = "Sorts results ascending or descending")]
pub enum OrderDirection {
    #[graphql(name = "DESC")]
    Desc,
    #[graphql(name = "ASC")]
    Asc,
}

impl From<OrderDirection> for db::custom_types::OrderDirection {
    fn from(other: OrderDirection) -> Self {
        match other {
            OrderDirection::Desc => Self::Desc,
            OrderDirection::Asc => Self::Asc,
        }
    }
}

#[graphql_object(Context = AppContext)]
impl QueryRoot {
    #[graphql(
        description = "Recommend wallets to follow.",
        arguments(
            wallet(description = "A user wallet public key"),
            limit(description = "The query record limit"),
            offset(description = "The query record offset")
        )
    )]
    fn follow_wallets(
        &self,
        ctx: &AppContext,
        wallet: Option<PublicKey<Wallet>>,
        limit: i32,
        offset: i32,
    ) -> FieldResult<Vec<Wallet>> {
        let conn = ctx.shared.db.get().context("failed to connect to db")?;

        let mut query = wallet_totals::table
            .left_join(
                twitter_handle_name_services::table
                    .on(wallet_totals::address.eq(twitter_handle_name_services::wallet_address)),
            )
            .select((
                (wallet_totals::all_columns),
                twitter_handle_name_services::twitter_handle.nullable(),
            ))
            .filter(wallet_totals::address.ne(all(&ctx.shared.follow_wallets_exclusions)))
            .order(wallet_totals::followers.desc())
            .limit(limit.try_into()?)
            .offset(offset.try_into()?)
            .into_boxed();

        if let Some(wallet) = wallet {
            let following_query = graph_connections::table
                .select(graph_connections::to_account)
                .filter(graph_connections::from_account.eq(wallet.clone()));

            query = query
                .filter(not(wallet_totals::address.eq(any(following_query))))
                .filter(not(wallet_totals::address.eq(wallet)));
        }

        let rows: Vec<(models::WalletTotal, Option<String>)> =
            query.load(&conn).context("Failed to load wallet totals")?;

        Ok(rows.into_iter().map(Into::into).collect())
    }

    #[graphql(
        description = "Returns events for the wallets the user is following using the graph_program.",
        arguments(
            wallet(description = "A user wallet public key"),
            limit(description = "The query record limit"),
            offset(description = "The query record offset")
        )
    )]
    fn feed_events(
        &self,
        ctx: &AppContext,
        wallet: PublicKey<Wallet>,
        limit: i32,
        offset: i32,
        exclude_types: Option<Vec<String>>,
    ) -> FieldResult<Vec<FeedEvent>> {
        let conn = ctx.shared.db.get().context("failed to connect to db")?;

        let exclude_types_parsed: Option<Vec<EventType>> = exclude_types.map(|v_types| {
            v_types
                .iter()
                .map(|v| v.parse::<EventType>())
                .filter_map(Result::ok)
                .collect()
        });

        let feed_events = queries::feed_event::list(
            &conn,
            limit.try_into()?,
            offset.try_into()?,
            Some(wallet.to_string()),
            exclude_types_parsed,
        )?;

        feed_events
            .into_iter()
            .map(TryInto::try_into)
            .collect::<Result<_, _>>()
            .map_err(Into::into)
    }

    #[graphql(
        description = "Returns the latest on chain events using the graph_program.",
        arguments(
            limit(description = "The query record limit"),
            is_forward(description = "Data record needed forward or backward"),
            cursor(description = "The query record offset")
        )
    )]
    fn latest_feed_events(
        &self,
        ctx: &AppContext,
        limit: i32,
        is_forward: bool,
        cursor: String,
        include_types: Option<Vec<String>>,
    ) -> FieldResult<Vec<FeedEvent>> {
        let conn = ctx.shared.db.get().context("failed to connect to db")?;

        let include_types_parsed: Option<Vec<EventType>> = include_types.map(|v_types| {
            v_types
                .iter()
                .map(|v| v.parse::<EventType>())
                .filter_map(Result::ok)
                .collect()
        });

        let feed_events = queries::feed_event::list_relay(
            &conn,
            limit.try_into()?,
            is_forward,
            cursor,
            None,
            include_types_parsed,
        )?;

        feed_events
            .into_iter()
            .map(TryInto::try_into)
            .collect::<Result<_, _>>()
            .map_err(Into::into)
    }

    #[graphql(arguments(creators(description = "creators of nfts"),))]
    fn nft_counts(&self, creators: Vec<PublicKey<NftCreator>>) -> FieldResult<NftCount> {
        Ok(NftCount::new(creators))
    }
    #[graphql(arguments(
        auction_houses(description = "List of auction houses"),
        creators(description = "Optional list of creators"),
        start_date(description = "Start date for which we want to get the average price"),
        end_date(description = "End date for which we want to get the average price")
    ))]
    pub async fn charts(
        &self,
        _context: &AppContext,
        auction_houses: Vec<PublicKey<AuctionHouse>>,
        creators: Option<Vec<PublicKey<Creator>>>,
        start_date: DateTime<Utc>,
        end_date: DateTime<Utc>,
    ) -> FieldResult<PriceChart> {
        Ok(PriceChart {
            auction_houses,
            creators,
            start_date,
            end_date,
        })
    }

    #[graphql(arguments(
        auction_housese(description = "List of auction houses"),
        creators(description = "Optional list of creators"),
    ))]
    pub async fn activities(
        &self,
        context: &AppContext,
        auction_houses: Vec<PublicKey<AuctionHouse>>,
        creators: Option<Vec<PublicKey<Creator>>>,
    ) -> FieldResult<Vec<NftActivity>> {
        let conn = context.shared.db.get()?;
        let rows = queries::activities::list(&conn, auction_houses, creators)?;

        rows.into_iter()
            .map(TryInto::try_into)
            .collect::<Result<_, _>>()
            .map_err(Into::into)
    }

    async fn profile(
        &self,
        ctx: &AppContext,
        #[graphql(description = "Twitter handle")] handle: String,
    ) -> FieldResult<Option<TwitterProfile>> {
        ctx.twitter_profile_loader
            .load(handle)
            .await
            .map_err(Into::into)
    }

    fn enriched_bonding_changes(
        &self,
        context: &AppContext,
        #[graphql(description = "The address of the bonding curve")] address: PublicKey<Wallet>,
        #[graphql(description = "The starting unix timestamp (inclusive)")]
        start_unix_time: NaiveDateTime,
        #[graphql(description = "The stop unix timestamp")] stop_unix_time: NaiveDateTime,
        #[graphql(description = "Query limit")] limit: i32,
        #[graphql(description = "Query offset")] offset: i32,
    ) -> FieldResult<Vec<EnrichedBondingChange>> {
        let conn = context.shared.db.get().context("Failed to connect to db")?;

        let rows = queries::bonding_changes::list(
            &conn,
            address,
            start_unix_time,
            stop_unix_time,
            limit,
            offset,
        )?;

        rows.into_iter()
            .map(TryInto::try_into)
            .collect::<Result<_, _>>()
            .map_err(Into::into)
    }

    fn offer(&self, context: &AppContext, address: String) -> FieldResult<Option<BidReceipt>> {
        let conn = context.shared.db.get().context("failed to connect to db")?;

        let row: Option<models::BidReceipt> = bid_receipts::table
            .select(bid_receipts::all_columns)
            .filter(bid_receipts::canceled_at.is_null())
            .filter(bid_receipts::purchase_receipt.is_null())
            .filter(bid_receipts::address.eq(address))
            .first(&conn)
            .optional()
            .context("Failed to load bid_receipts")?;

        row.map(TryInto::try_into).transpose().map_err(Into::into)
    }

    fn connections(
        &self,
        context: &AppContext,
        #[graphql(description = "Connections from a list of wallets")] from: Option<
            Vec<PublicKey<Wallet>>,
        >,
        #[graphql(description = "Connections to a list of wallets")] to: Option<
            Vec<PublicKey<Wallet>>,
        >,
        #[graphql(description = "Query limit")] limit: i32,
        #[graphql(description = "Query offset")] offset: i32,
    ) -> FieldResult<Vec<GraphConnection>> {
        if from.is_none() && to.is_none() {
            return Err(FieldError::new(
                "No filter provided! Please provide at least one of the filters",
                graphql_value!({ "Filters": "from: Vec<PublicKey>, to: Vec<PublicKey>" }),
            ));
        }
        let conn = context.shared.db.get().context("failed to connect to db")?;
        let from: Vec<String> = from
            .unwrap_or_else(Vec::new)
            .into_iter()
            .map(Into::into)
            .collect();
        let to: Vec<String> = to
            .unwrap_or_else(Vec::new)
            .into_iter()
            .map(Into::into)
            .collect();

        let rows = queries::graph_connection::connections(&conn, from, to, limit, offset)?;

        rows.into_iter()
            .map(TryInto::try_into)
            .collect::<Result<_, _>>()
            .map_err(Into::into)
    }

    fn creator(
        &self,
        context: &AppContext,
        #[graphql(description = "Address of creator")] address: String,
    ) -> FieldResult<Creator> {
        let conn = context.shared.db.get().context("failed to connect to db")?;

        let twitter_handle = queries::twitter_handle_name_service::get(&conn, &address)?;

        Ok(Creator {
            address,
            twitter_handle,
        })
    }

    async fn nfts(
        &self,
        context: &AppContext,
        #[graphql(description = "Filter on owner address")] owners: Option<Vec<PublicKey<Wallet>>>,
        #[graphql(description = "Filter on creator address")] creators: Option<
            Vec<PublicKey<Wallet>>,
        >,
        #[graphql(description = "Filter on update authorities")] update_authorities: Option<
            Vec<PublicKey<Wallet>>,
        >,
        #[graphql(description = "Filter on offerers address")] offerers: Option<
            Vec<PublicKey<Wallet>>,
        >,
        #[graphql(description = "Filter on attributes")] attributes: Option<Vec<AttributeFilter>>,
        #[graphql(description = "Filter only listed nfts")] listed: Option<bool>,
        #[graphql(description = "Filter nfts associated to the list of auction houses")]
        auction_houses: Option<Vec<PublicKey<AuctionHouse>>>,
        #[graphql(description = "Filter on a collection")] collection: Option<PublicKey<Nft>>,
        #[graphql(
            description = "Return NFTs whose metadata contain this search term (case-insensitive)"
        )]
        term: Option<String>,
        #[graphql(description = "Limit for query")] limit: i32,
        #[graphql(description = "Offset for query")] offset: i32,
    ) -> FieldResult<Vec<Nft>> {
        if collection.is_none()
            && owners.is_none()
            && creators.is_none()
            && auction_houses.is_none()
            && offerers.is_none()
            && term.is_none()
        {
            return Err(FieldError::new(
                "No filter provided! Please provide at least one of the filters",
                graphql_value!({ "Filters": "owners: Vec<PublicKey>, creators: Vec<PublicKey>, offerers: Vec<PublicKey>, auction_houses: Vec<PublicKey>, term: String" }),
            ));
        }

        let conn = context.shared.db.get().context("failed to connect to db")?;

        let addresses = match term {
            Some(term) => {
                let search = &context.shared.search;
                let search_result = search
                    .index("metadatas")
                    .search()
                    .with_query(&term)
                    .with_offset(offset.try_into()?)
                    .with_limit(limit.try_into()?)
                    .execute::<Value>()
                    .await
                    .context("failed to load search result for metadata json")?
                    .hits;

                Some(
                    search_result
                        .into_iter()
                        .map(|r| MetadataJson::from(r.result).address)
                        .collect(),
                )
            },
            None => None,
        };

        let query_options = queries::metadatas::ListQueryOptions {
            addresses,
            owners: owners.map(|a| a.into_iter().map(Into::into).collect()),
            creators: creators.map(|a| a.into_iter().map(Into::into).collect()),
            update_authorities: update_authorities.map(|a| a.into_iter().map(Into::into).collect()),
            offerers: offerers.map(|a| a.into_iter().map(Into::into).collect()),
            attributes: attributes.map(|a| a.into_iter().map(Into::into).collect()),
            listed,
            auction_houses: auction_houses.map(|a| a.into_iter().map(Into::into).collect()),
            collection: collection.map(Into::into),
            limit: limit.try_into()?,
            offset: offset.try_into()?,
        };
        let nfts = queries::metadatas::list(&conn, query_options)?;

        nfts.into_iter()
            .map(TryInto::try_into)
            .collect::<Result<_, _>>()
            .map_err(Into::into)
    }

    #[graphql(description = "Stats aggregated across all indexed NFTs")]
    fn nfts_stats(&self) -> NftsStats {
        NftsStats
    }

    fn featured_listings(
        &self,
        context: &AppContext,
        #[graphql(description = "Return listings only from these auction houses")]
        auction_houses: Option<Vec<PublicKey<AuctionHouse>>>,
        #[graphql(description = "Return listings not from these sellers")]
        seller_exclusions: Option<Vec<PublicKey<Wallet>>>,
        #[graphql(description = "Return at most this many listings per seller")]
        limit_per_seller: Option<i32>,
        #[graphql(description = "Limit for query")] limit: i32,
        #[graphql(description = "Offset for query")] offset: Option<i32>,
    ) -> FieldResult<Vec<ListingReceipt>> {
        let conn = context.shared.db.get().context("Failed to connect to DB")?;

        let auction_houses = auction_houses.unwrap_or_else(|| {
            context
                .shared
                .featured_listings_auction_houses
                .iter()
                .map(|a| PublicKey::from(a.clone()))
                .collect()
        });
        let seller_exclusions = seller_exclusions.unwrap_or_else(|| {
            context
                .shared
                .featured_listings_seller_exclusions
                .iter()
                .map(|s| PublicKey::from(s.clone()))
                .collect()
        });
        let limit_per_seller = limit_per_seller.unwrap_or(5);
        let offset = offset.unwrap_or(0);

        // choose listings whose NFT's creators have a lot of followers
        let listings = queries::featured_listings::list(
            &conn,
            auction_houses,
            seller_exclusions,
            limit_per_seller,
            limit,
            offset,
        )?;

        listings
            .into_iter()
            .map(TryInto::try_into)
            .collect::<Result<_, _>>()
            .map_err(Into::into)
    }

    fn wallet(
        &self,
        context: &AppContext,
        #[graphql(description = "Address of the wallet")] address: PublicKey<Wallet>,
    ) -> FieldResult<Wallet> {
        let conn = context.shared.db.get()?;

        let twitter_handle = queries::twitter_handle_name_service::get(&conn, &address)?;

        Ok(Wallet::new(address, twitter_handle))
    }

    fn wallets(
        &self,
        context: &AppContext,
        #[graphql(description = "Addresses of the wallets")] addresses: Vec<PublicKey<Wallet>>,
    ) -> FieldResult<Vec<Wallet>> {
        if addresses.is_empty() {
            return Err(FieldError::new(
                "You must supply at least one address to query.",
                graphql_value!({ "addresses": "Vec<String>"}),
            ));
        }

        let conn = context.shared.db.get()?;

        let twitter_handles = queries::twitter_handle_name_service::get_multiple(
            &conn,
            addresses.iter().map(ToString::to_string).collect(),
        )?;

        let wallets = twitter_handles.into_iter().fold(
            addresses
                .into_iter()
                .map(|a| (a, None))
                .collect::<HashMap<_, _>>(),
            |mut h,
             models::TwitterHandle {
                 wallet_address,
                 twitter_handle,
                 ..
             }| {
                *h.entry(wallet_address.into_owned().into()).or_insert(None) =
                    Some(twitter_handle.into_owned());

                h
            },
        );

        Ok(wallets
            .into_iter()
            .map(|(k, v)| Wallet::new(k, v))
            .collect())
    }

    fn listings(&self, context: &AppContext) -> FieldResult<Vec<Listing>> {
        let now = Local::now().naive_utc();
        let conn = context.shared.db.get()?;

        let rows: Vec<ListingRow> = auction_caches::table
            .inner_join(
                auction_datas::table.on(auction_caches::auction_data.eq(auction_datas::address)),
            )
            .inner_join(
                auction_datas_ext::table
                    .on(auction_caches::auction_ext.eq(auction_datas_ext::address)),
            )
            .inner_join(
                storefronts::table.on(storefronts::address.eq(auction_caches::store_address)),
            )
            .filter(
                queries::store_denylist::owner_address_ok(storefronts::owner_address).and(
                    queries::listing_denylist::listing_address_ok(auction_datas::address),
                ),
            )
            .select(ListingColumns::default())
            .load(&conn)
            .context("Failed to load listings")?;

        rows.into_iter()
            .map(|l| Listing::new(l, now))
            .collect::<Result<_, _>>()
            .map_err(Into::into)
    }

    #[graphql(description = "Get an NFT by metadata address.")]
    fn nft(
        &self,
        context: &AppContext,
        #[graphql(description = "Metadata address of NFT")] address: String,
    ) -> FieldResult<Option<Nft>> {
        let conn = context.shared.db.get()?;
        metadatas::table
            .inner_join(
                metadata_jsons::table.on(metadatas::address.eq(metadata_jsons::metadata_address)),
            )
            .filter(metadatas::address.eq(address))
            .select(queries::metadatas::NftColumns::default())
            .first::<models::Nft>(&conn)
            .optional()
            .context("Failed to load NFT by metadata address.")?
            .map(TryInto::try_into)
            .transpose()
            .map_err(Into::into)
    }

    #[graphql(description = "Get an NFT by mint address.")]
    fn nft_by_mint_address(
        &self,
        context: &AppContext,
        #[graphql(description = "Mint address of NFT")] address: String,
    ) -> FieldResult<Option<Nft>> {
        let conn = context.shared.db.get()?;
        metadatas::table
            .inner_join(
                metadata_jsons::table.on(metadatas::address.eq(metadata_jsons::metadata_address)),
            )
            .filter(metadatas::mint_address.eq(address))
            .select(queries::metadatas::NftColumns::default())
            .first::<models::Nft>(&conn)
            .optional()
            .context("Failed to load NFT by mint address.")?
            .map(TryInto::try_into)
            .transpose()
            .map_err(Into::into)
    }

    #[graphql(description = "Get a list of NFTs by mint address.")]
    fn nfts_by_mint_address(
        &self,
        context: &AppContext,
        #[graphql(description = "Mint addresses of NFTs")] addresses: Vec<PublicKey<Nft>>,
    ) -> FieldResult<Vec<Nft>> {
        let conn = context.shared.db.get()?;
        let rows: Vec<models::Nft> = metadatas::table
            .inner_join(
                metadata_jsons::table.on(metadatas::address.eq(metadata_jsons::metadata_address)),
            )
            .filter(metadatas::mint_address.eq(any(addresses)))
            .select(queries::metadatas::NftColumns::default())
            .load(&conn)
            .context("Failed to load NFTs")?;

        rows.into_iter()
            .map(Nft::try_from)
            .collect::<Result<_, _>>()
            .map_err(Into::into)
    }

    fn storefronts(&self, context: &AppContext) -> FieldResult<Vec<Storefront>> {
        let conn = context.shared.db.get()?;
        let rows: Vec<models::Storefront> = storefronts::table
            .filter(queries::store_denylist::owner_address_ok(
                storefronts::owner_address,
            ))
            .select(StorefrontColumns::default())
            .load(&conn)
            .context("Failed to load storefront")?;

        Ok(rows.into_iter().map(Into::into).collect())
    }

    #[graphql(description = "A storefront")]
    fn storefront(
        &self,
        context: &AppContext,
        subdomain: String,
    ) -> FieldResult<Option<Storefront>> {
        let conn = context.shared.db.get()?;
        let mut rows: Vec<models::Storefront> = storefronts::table
            .filter(storefronts::subdomain.eq(subdomain))
            .select(StorefrontColumns::default())
            .limit(1)
            .load(&conn)
            .context("Failed to load storefront")?;

        Ok(rows.pop().map(Into::into))
    }

    #[graphql(description = "A marketplace")]
    fn marketplace(
        &self,
        context: &AppContext,
        subdomain: String,
    ) -> FieldResult<Option<Marketplace>> {
        let conn = context.shared.db.get()?;
        let mut rows: Vec<models::StoreConfigJson> = store_config_jsons::table
            .filter(store_config_jsons::subdomain.eq(subdomain))
            .filter(
                store_config_jsons::store_address
                    .ne(all(&context.shared.marketplaces_store_address_exclusions)),
            )
            .select(store_config_jsons::all_columns)
            .limit(1)
            .load(&conn)
            .context("Failed to load store config JSON")?;

        Ok(rows.pop().map(Into::into))
    }

    #[graphql(description = "returns metadata_jsons matching the term")]
    async fn metadata_jsons(
        &self,
        context: &AppContext,
        #[graphql(description = "Search term")] term: String,
        #[graphql(description = "Query limit")] limit: i32,
        #[graphql(description = "Query offset")] offset: i32,
    ) -> FieldResult<Vec<MetadataJson>> {
        let search = &context.shared.search;

        let query_result = search
            .index("metadatas")
            .search()
            .with_query(&term)
            .with_offset(offset.try_into()?)
            .with_limit(limit.try_into()?)
            .execute::<Value>()
            .await
            .context("failed to load search result for metadata json")?
            .hits;

        Ok(query_result
            .into_iter()
            .map(|r| r.result.into())
            .collect::<Vec<MetadataJson>>())
    }

<<<<<<< HEAD
    #[graphql(
        description = "Returns featured collection NFTs ordered by volume (sum of purchase prices)"
    )]
    async fn collections_featured_by_volume(
        &self,
        context: &AppContext,
        #[graphql(
            term = "Return collections whose metadata match this term (case insensitive); sorting occurs among limited search results (rather than searching after sorting)"
        )]
        term: Option<String>,
        #[graphql(order_direction = "Sort ascending or descending")]
        order_direction: OrderDirection,
        #[graphql(limit = "Return at most this many results")] limit: i32,
        #[graphql(offset = "Return results starting from this index")] offset: i32,
    ) -> FieldResult<Vec<Nft>> {
        let conn = context.shared.db.get().context("failed to connect to db")?;

        let addresses: Option<Vec<String>> = match term {
            Some(term) => {
                let search = &context.shared.search;
                let search_result = search
                    .index("collections")
                    .search()
                    .with_query(&term)
                    .with_offset(offset.try_into()?)
                    .with_limit(limit.try_into()?)
                    .execute::<Value>()
                    .await
                    .context("failed to load search result for collections")?
                    .hits;

                Some(
                    search_result
                        .into_iter()
                        .map(|r| MetadataJson::from(r.result).mint_address)
                        .collect(),
                )
            },
            None => None,
        };

        println!("{:?}", addresses);

        let collections = queries::collections::by_volume(
            &conn,
            addresses,
            order_direction.into(),
            limit,
            offset,
        )?;

        collections
            .into_iter()
            .map(TryInto::try_into)
            .collect::<Result<_, _>>()
            .map_err(Into::into)
    }

=======
>>>>>>> 4272d8c8
    #[graphql(description = "returns all the collections matching the search term")]
    async fn search_collections(
        &self,
        context: &AppContext,
        #[graphql(description = "Search term")] term: String,
        #[graphql(description = "Query limit")] limit: i32,
        #[graphql(description = "Query offset")] offset: i32,
    ) -> FieldResult<Vec<MetadataJson>> {
        let search = &context.shared.search;

        let query_result = search
            .index("collections")
            .search()
            .with_query(&term)
            .with_offset(offset.try_into()?)
            .with_limit(limit.try_into()?)
            .execute::<Value>()
            .await
            .context("failed to load search result for collections")?
            .hits;

        Ok(query_result
            .into_iter()
            .map(|r| r.result.into())
            .collect::<Vec<MetadataJson>>())
    }

    #[graphql(description = "returns profiles matching the search term")]
    async fn profiles(
        &self,
        context: &AppContext,
        #[graphql(description = "Search term")] term: String,
        #[graphql(description = "Query limit")] limit: i32,
        #[graphql(description = "Query offset")] offset: i32,
    ) -> FieldResult<Vec<Wallet>> {
        let search = &context.shared.search;

        let query_result = search
            .index("name_service")
            .search()
            .with_query(&term)
            .with_offset(offset.try_into()?)
            .with_limit(limit.try_into()?)
            .execute::<Value>()
            .await
            .context("failed to load search result for twitter handle")?
            .hits;

        Ok(query_result
            .into_iter()
            .map(|r| r.result.into())
            .collect::<Vec<Wallet>>())
    }

    #[graphql(description = "returns stats about profiles")]
    async fn profiles_stats(&self) -> ProfilesStats {
        ProfilesStats
    }

    #[graphql(
        description = "Get multiple marketplaces; results will be in alphabetical order by subdomain"
    )]
    fn marketplaces(
        &self,
        context: &AppContext,
        #[graphql(
            description = "Return these marketplaces; results will be in alphabetical order by subdomain."
        )]
        subdomains: Option<Vec<String>>,
        #[graphql(description = "Limit for query")] limit: Option<i32>,
        #[graphql(description = "Offset for query")] offset: Option<i32>,
    ) -> FieldResult<Vec<Marketplace>> {
        let too_many_filters = subdomains.is_some() && (limit.is_some() || offset.is_some());
        let not_enough_filters = subdomains.is_none() && limit.is_none();
        if too_many_filters || not_enough_filters {
            return Err(FieldError::new(
                "You must supply either a limit (and optionally offset) or subdomains",
                graphql_value!({ "Filters": "subdomains: Vec<String>, limit: i32, offset: i32" }),
            ));
        }

        let conn = context.shared.db.get()?;
        let mut query = store_config_jsons::table
            .select(store_config_jsons::all_columns)
            .filter(
                store_config_jsons::store_address
                    .ne(all(&context.shared.marketplaces_store_address_exclusions)),
            )
            .order(store_config_jsons::name.asc())
            .into_boxed();

        if let Some(subdomains) = subdomains {
            query = query.filter(store_config_jsons::subdomain.eq(any(subdomains)));
        } else {
            query = query
                .limit(limit.unwrap_or_else(|| unreachable!()).into())
                .offset(offset.unwrap_or(0).into());
        }

        let rows: Vec<models::StoreConfigJson> = query
            .load(&conn)
            .context("Failed to load store config JSON")?;

        Ok(rows.into_iter().map(Into::into).collect())
    }

    fn denylist() -> Denylist {
        Denylist
    }
}<|MERGE_RESOLUTION|>--- conflicted
+++ resolved
@@ -713,7 +713,6 @@
             .collect::<Vec<MetadataJson>>())
     }
 
-<<<<<<< HEAD
     #[graphql(
         description = "Returns featured collection NFTs ordered by volume (sum of purchase prices)"
     )]
@@ -755,8 +754,6 @@
             None => None,
         };
 
-        println!("{:?}", addresses);
-
         let collections = queries::collections::by_volume(
             &conn,
             addresses,
@@ -772,8 +769,6 @@
             .map_err(Into::into)
     }
 
-=======
->>>>>>> 4272d8c8
     #[graphql(description = "returns all the collections matching the search term")]
     async fn search_collections(
         &self,
