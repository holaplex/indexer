use indexer_core::{
    db::{
        expression::dsl::all,
        queries::{self, feed_event::EventType},
        tables::metadata_collection_keys,
    },
    meilisearch::IndirectMetadataDocument,
};
use objects::{
    ah_listing::AhListing,
    auction_house::AuctionHouse,
    bid_receipt::BidReceipt,
    bonding_change::EnrichedBondingChange,
    candymachine::CandyMachine,
    chart::PriceChart,
    creator::Creator,
    denylist::Denylist,
    feed_event::FeedEvent,
    genopets::GenoHabitat,
    graph_connection::GraphConnection,
    listing::{Listing, ListingColumns, ListingRow},
    marketplace::Marketplace,
    nft::{Collection, MetadataJson, Nft, NftActivity, NftCount, NftCreator, NftsStats},
    profile::{ProfilesStats, TwitterProfile},
    spl_governance::{Governance, Proposal, Realm, SignatoryRecord, TokenOwnerRecord, VoteRecord},
    storefront::{Storefront, StorefrontColumns},
    wallet::Wallet,
};
use scalars::{markers::TokenMint, PublicKey};
use serde_json::Value;
use tables::{
    auction_caches, auction_datas, auction_datas_ext, auction_houses, bid_receipts,
<<<<<<< HEAD
    current_metadata_owners, geno_habitat_datas, governances, graph_connections, metadata_jsons,
    metadatas, proposals_v2, realms, signatory_records_v2, store_config_jsons, storefronts,
    token_owner_records_v2, twitter_handle_name_services, vote_records_v2, wallet_totals,
=======
    candy_machine_datas, candy_machines, current_metadata_owners, geno_habitat_datas,
    graph_connections, metadata_jsons, metadatas, store_config_jsons, storefronts,
    twitter_handle_name_services, wallet_totals,
>>>>>>> 2d98b80e
};

use super::{enums::OrderDirection, prelude::*};
pub struct QueryRoot;

#[derive(GraphQLInputObject, Clone, Debug)]
#[graphql(description = "Filter on NFT attributes")]
struct AttributeFilter {
    trait_type: String,
    values: Vec<String>,
}

impl From<AttributeFilter> for queries::metadatas::AttributeFilter {
    fn from(AttributeFilter { trait_type, values }: AttributeFilter) -> Self {
        Self { trait_type, values }
    }
}

#[graphql_object(Context = AppContext)]
impl QueryRoot {
    #[graphql(
        description = "Recommend wallets to follow.",
        arguments(
            wallet(description = "A user wallet public key"),
            limit(description = "The query record limit"),
            offset(description = "The query record offset")
        )
    )]
    fn follow_wallets(
        &self,
        ctx: &AppContext,
        wallet: Option<PublicKey<Wallet>>,
        limit: i32,
        offset: i32,
    ) -> FieldResult<Vec<Wallet>> {
        let conn = ctx.shared.db.get().context("failed to connect to db")?;

        let mut query = wallet_totals::table
            .left_join(
                twitter_handle_name_services::table
                    .on(wallet_totals::address.eq(twitter_handle_name_services::wallet_address)),
            )
            .select((
                (wallet_totals::all_columns),
                twitter_handle_name_services::twitter_handle.nullable(),
            ))
            .filter(wallet_totals::address.ne(all(&ctx.shared.follow_wallets_exclusions)))
            .order(wallet_totals::followers.desc())
            .limit(limit.try_into()?)
            .offset(offset.try_into()?)
            .into_boxed();

        if let Some(wallet) = wallet {
            let following_query = graph_connections::table
                .select(graph_connections::to_account)
                .filter(graph_connections::from_account.eq(wallet.clone()));

            query = query
                .filter(not(wallet_totals::address.eq(any(following_query))))
                .filter(not(wallet_totals::address.eq(wallet)));
        }

        let rows: Vec<(models::WalletTotal, Option<String>)> =
            query.load(&conn).context("Failed to load wallet totals")?;

        Ok(rows.into_iter().map(Into::into).collect())
    }

    #[graphql(
        description = "Returns events for the wallets the user is following using the graph_program.",
        arguments(
            wallet(description = "A user wallet public key"),
            limit(description = "The query record limit"),
            offset(description = "The query record offset")
        )
    )]
    fn feed_events(
        &self,
        ctx: &AppContext,
        wallet: PublicKey<Wallet>,
        limit: i32,
        offset: i32,
        exclude_types: Option<Vec<String>>,
    ) -> FieldResult<Vec<FeedEvent>> {
        let conn = ctx.shared.db.get().context("failed to connect to db")?;

        let exclude_types_parsed: Option<Vec<EventType>> = exclude_types.map(|v_types| {
            v_types
                .iter()
                .map(|v| v.parse::<EventType>())
                .filter_map(Result::ok)
                .collect()
        });

        let feed_events = queries::feed_event::list(
            &conn,
            limit.try_into()?,
            offset.try_into()?,
            Some(wallet.to_string()),
            exclude_types_parsed,
        )?;

        feed_events
            .into_iter()
            .map(TryInto::try_into)
            .collect::<Result<_, _>>()
            .map_err(Into::into)
    }

    #[graphql(
        description = "Returns the latest on chain events using the graph_program.",
        arguments(
            limit(description = "The query record limit"),
            is_forward(description = "Data record needed forward or backward"),
            cursor(description = "The query record offset")
        )
    )]
    fn latest_feed_events(
        &self,
        ctx: &AppContext,
        limit: i32,
        is_forward: bool,
        cursor: String,
        include_types: Option<Vec<String>>,
    ) -> FieldResult<Vec<FeedEvent>> {
        let conn = ctx.shared.db.get().context("failed to connect to db")?;

        let include_types_parsed: Option<Vec<EventType>> = include_types.map(|v_types| {
            v_types
                .iter()
                .map(|v| v.parse::<EventType>())
                .filter_map(Result::ok)
                .collect()
        });

        let feed_events = queries::feed_event::list_relay(
            &conn,
            limit.try_into()?,
            is_forward,
            cursor,
            None,
            include_types_parsed,
        )?;

        feed_events
            .into_iter()
            .map(TryInto::try_into)
            .collect::<Result<_, _>>()
            .map_err(Into::into)
    }

    #[graphql(arguments(creators(description = "creators of nfts"),))]
    fn nft_counts(&self, creators: Vec<PublicKey<NftCreator>>) -> FieldResult<NftCount> {
        Ok(NftCount::new(creators))
    }
    #[graphql(arguments(
        auction_houses(description = "List of auction houses"),
        creators(description = "Optional list of creators"),
        start_date(description = "Start date for which we want to get the average price"),
        end_date(description = "End date for which we want to get the average price")
    ))]
    pub async fn charts(
        &self,
        _context: &AppContext,
        auction_houses: Vec<PublicKey<AuctionHouse>>,
        creators: Option<Vec<PublicKey<Creator>>>,
        start_date: DateTime<Utc>,
        end_date: DateTime<Utc>,
    ) -> FieldResult<PriceChart> {
        Ok(PriceChart {
            auction_houses,
            creators,
            start_date,
            end_date,
        })
    }

    #[graphql(arguments(
        auction_housese(description = "List of auction houses"),
        creators(description = "Optional list of creators"),
    ))]
    pub async fn activities(
        &self,
        context: &AppContext,
        auction_houses: Vec<PublicKey<AuctionHouse>>,
        creators: Option<Vec<PublicKey<Creator>>>,
    ) -> FieldResult<Vec<NftActivity>> {
        let conn = context.shared.db.get()?;
        let rows = queries::activities::list(&conn, auction_houses, creators)?;

        rows.into_iter()
            .map(TryInto::try_into)
            .collect::<Result<_, _>>()
            .map_err(Into::into)
    }

    async fn profile(
        &self,
        ctx: &AppContext,
        #[graphql(description = "Twitter handle")] handle: String,
    ) -> FieldResult<Option<TwitterProfile>> {
        ctx.twitter_profile_loader
            .load(handle)
            .await
            .map_err(Into::into)
    }

    fn enriched_bonding_changes(
        &self,
        context: &AppContext,
        #[graphql(description = "The address of the bonding curve")] address: PublicKey<Wallet>,
        #[graphql(description = "The starting unix timestamp (inclusive)")]
        start_unix_time: NaiveDateTime,
        #[graphql(description = "The stop unix timestamp")] stop_unix_time: NaiveDateTime,
        #[graphql(description = "Query limit")] limit: i32,
        #[graphql(description = "Query offset")] offset: i32,
    ) -> FieldResult<Vec<EnrichedBondingChange>> {
        let conn = context.shared.db.get().context("Failed to connect to db")?;

        let rows = queries::bonding_changes::list(
            &conn,
            address,
            start_unix_time,
            stop_unix_time,
            limit,
            offset,
        )?;

        rows.into_iter()
            .map(TryInto::try_into)
            .collect::<Result<_, _>>()
            .map_err(Into::into)
    }

    fn offer(&self, context: &AppContext, address: String) -> FieldResult<Option<BidReceipt>> {
        let conn = context.shared.db.get().context("failed to connect to db")?;

        let row: Option<models::BidReceipt> = bid_receipts::table
            .select(bid_receipts::all_columns)
            .filter(bid_receipts::canceled_at.is_null())
            .filter(bid_receipts::purchase_receipt.is_null())
            .filter(bid_receipts::address.eq(address))
            .first(&conn)
            .optional()
            .context("Failed to load bid_receipts")?;

        row.map(TryInto::try_into).transpose().map_err(Into::into)
    }

    fn connections(
        &self,
        context: &AppContext,
        #[graphql(description = "Connections from a list of wallets")] from: Option<
            Vec<PublicKey<Wallet>>,
        >,
        #[graphql(description = "Connections to a list of wallets")] to: Option<
            Vec<PublicKey<Wallet>>,
        >,
        #[graphql(description = "Query limit")] limit: i32,
        #[graphql(description = "Query offset")] offset: i32,
    ) -> FieldResult<Vec<GraphConnection>> {
        if from.is_none() && to.is_none() {
            return Err(FieldError::new(
                "No filter provided! Please provide at least one of the filters",
                graphql_value!({ "Filters": "from: Vec<PublicKey>, to: Vec<PublicKey>" }),
            ));
        }
        let conn = context.shared.db.get().context("failed to connect to db")?;
        let from: Vec<String> = from
            .unwrap_or_else(Vec::new)
            .into_iter()
            .map(Into::into)
            .collect();
        let to: Vec<String> = to
            .unwrap_or_else(Vec::new)
            .into_iter()
            .map(Into::into)
            .collect();

        let rows = queries::graph_connection::connections(&conn, from, to, limit, offset)?;

        rows.into_iter()
            .map(TryInto::try_into)
            .collect::<Result<_, _>>()
            .map_err(Into::into)
    }

    fn creator(
        &self,
        context: &AppContext,
        #[graphql(description = "Address of creator")] address: String,
    ) -> FieldResult<Creator> {
        let conn = context.shared.db.get().context("failed to connect to db")?;

        let twitter_handle = queries::twitter_handle_name_service::get(&conn, &address)?;

        Ok(Creator {
            address,
            twitter_handle,
        })
    }

    async fn nfts(
        &self,
        context: &AppContext,
        #[graphql(description = "Filter on owner address")] owners: Option<Vec<PublicKey<Wallet>>>,
        #[graphql(description = "Filter on creator address")] creators: Option<
            Vec<PublicKey<Wallet>>,
        >,
        #[graphql(description = "Filter on update authorities")] update_authorities: Option<
            Vec<PublicKey<Wallet>>,
        >,
        #[graphql(description = "Filter on offerers address")] offerers: Option<
            Vec<PublicKey<Wallet>>,
        >,
        #[graphql(description = "Filter on attributes")] attributes: Option<Vec<AttributeFilter>>,
        #[graphql(description = "Filter only listed NFTs")] listed: Option<bool>,
        #[graphql(description = "Allow unverified NFTs")] allow_unverified: Option<bool>,
        #[graphql(
            description = "Filter only NFTs with active offers; rejected if flag is 'false'"
        )]
        with_offers: Option<bool>,
        #[graphql(description = "Filter NFTs associated to the list of auction houses")]
        auction_houses: Option<Vec<PublicKey<AuctionHouse>>>,
        #[deprecated = "Deprecated in favor of the collections argument"] collection: Option<
            PublicKey<Nft>,
        >,
        #[graphql(description = "Filter on one or more collections")] collections: Option<
            Vec<PublicKey<Nft>>,
        >,
        #[graphql(
            description = "Return NFTs whose metadata contain this search term (case-insensitive)"
        )]
        term: Option<String>,
        #[graphql(description = "Limit for query")] limit: i32,
        #[graphql(description = "Offset for query")] offset: i32,
    ) -> FieldResult<Vec<Nft>> {
        let collections = match (collections, collection) {
            (c, None) => c,
            (None, Some(c)) => Some(vec![c]),
            (Some(_), Some(_)) => {
                return Err(FieldError::new(
                    "The collection argument is deprecated and cannot be combined with the \
                    collections argument",
                    graphql_value!(None),
                ));
            },
        };

        if collections.is_none()
            && owners.is_none()
            && creators.is_none()
            && auction_houses.is_none()
            && offerers.is_none()
            && term.is_none()
            && update_authorities.is_none()
        {
            return Err(FieldError::new(
                "No filter provided! Please provide at least one of the following arguments",
                graphql_value!([
                    "collections",
                    "owners",
                    "creators",
                    "auction_houses",
                    "offerers",
                    "term",
                    "update_authorities"
                ]),
            ));
        }

        if let Some(false) = with_offers {
            return Err(FieldError::new(
                "with_offers == false is not currently supported",
                graphql_value!({ "invalid_parameter": "with_offers" }),
            ));
        }

        let conn = context.shared.db.get().context("failed to connect to db")?;

        let addresses = match term {
            Some(term) => {
                let search = &context.shared.search;
                let search_result = search
                    .index("metadatas")
                    .search()
                    .with_query(&term)
                    .with_limit(context.shared.pre_query_search_limit)
                    .execute::<Value>()
                    .await
                    .context("failed to load search result for metadata json")?
                    .hits;

                Some(
                    search_result
                        .into_iter()
                        .map(|r| MetadataJson::from(r.result).address)
                        .collect(),
                )
            },
            None => None,
        };

        let query_options = queries::metadatas::ListQueryOptions {
            addresses,
            owners: owners.map(|o| o.into_iter().map(Into::into).collect()),
            creators: creators.map(|c| c.into_iter().map(Into::into).collect()),
            update_authorities: update_authorities.map(|a| a.into_iter().map(Into::into).collect()),
            offerers: offerers.map(|o| o.into_iter().map(Into::into).collect()),
            attributes: attributes.map(|a| a.into_iter().map(Into::into).collect()),
            listed,
            allow_unverified,
            with_offers,
            auction_houses: auction_houses.map(|h| h.into_iter().map(Into::into).collect()),
            collections: collections.map(|c| c.into_iter().map(Into::into).collect()),
            limit: limit.try_into()?,
            offset: offset.try_into()?,
        };
        let nfts = queries::metadatas::list(&conn, query_options)?;

        nfts.into_iter()
            .map(TryInto::try_into)
            .collect::<Result<_, _>>()
            .map_err(Into::into)
    }

    #[graphql(description = "Stats aggregated across all indexed NFTs")]
    fn nfts_stats(&self) -> NftsStats {
        NftsStats
    }

    fn featured_listings(
        &self,
        context: &AppContext,
        #[graphql(description = "Return listings only from these auction houses")]
        auction_houses: Option<Vec<PublicKey<AuctionHouse>>>,
        #[graphql(description = "Return listings not from these sellers")]
        seller_exclusions: Option<Vec<PublicKey<Wallet>>>,
        #[graphql(description = "Return at most this many listings per seller")]
        limit_per_seller: Option<i32>,
        #[graphql(description = "Limit for query")] limit: i32,
        #[graphql(description = "Offset for query")] offset: Option<i32>,
    ) -> FieldResult<Vec<AhListing>> {
        let conn = context.shared.db.get().context("Failed to connect to DB")?;

        let auction_houses = auction_houses.unwrap_or_else(|| {
            context
                .shared
                .featured_listings_auction_houses
                .iter()
                .map(|a| PublicKey::from(a.clone()))
                .collect()
        });
        let seller_exclusions = seller_exclusions.unwrap_or_else(|| {
            context
                .shared
                .featured_listings_seller_exclusions
                .iter()
                .map(|s| PublicKey::from(s.clone()))
                .collect()
        });
        let limit_per_seller = limit_per_seller.unwrap_or(5);
        let offset = offset.unwrap_or(0);

        // choose listings whose NFT's creators have a lot of followers
        let listings = queries::featured_listings::list(
            &conn,
            auction_houses,
            seller_exclusions,
            limit_per_seller,
            limit,
            offset,
        )?;

        listings
            .into_iter()
            .map(TryInto::try_into)
            .collect::<Result<_, _>>()
            .map_err(Into::into)
    }

    fn wallet(
        &self,
        context: &AppContext,
        #[graphql(description = "Address of the wallet")] address: PublicKey<Wallet>,
    ) -> FieldResult<Wallet> {
        let conn = context.shared.db.get()?;

        let twitter_handle = queries::twitter_handle_name_service::get(&conn, &address)?;

        Ok(Wallet::new(address, twitter_handle))
    }

    async fn wallets(
        &self,
        context: &AppContext,
        #[graphql(description = "Addresses of the wallets")] addresses: Vec<PublicKey<Wallet>>,
    ) -> FieldResult<Vec<Wallet>> {
        if addresses.is_empty() {
            return Err(FieldError::new(
                "You must supply at least one address to query.",
                graphql_value!({ "addresses": "Vec<String>"}),
            ));
        }

        futures_util::future::try_join_all(addresses.into_iter().map(|a| context.wallet(a)))
            .await
            .map_err(Into::into)
    }

    fn listings(&self, context: &AppContext) -> FieldResult<Vec<Listing>> {
        let now = Local::now().naive_utc();
        let conn = context.shared.db.get()?;

        let rows: Vec<ListingRow> = auction_caches::table
            .inner_join(
                auction_datas::table.on(auction_caches::auction_data.eq(auction_datas::address)),
            )
            .inner_join(
                auction_datas_ext::table
                    .on(auction_caches::auction_ext.eq(auction_datas_ext::address)),
            )
            .inner_join(
                storefronts::table.on(storefronts::address.eq(auction_caches::store_address)),
            )
            .filter(
                queries::store_denylist::owner_address_ok(storefronts::owner_address).and(
                    queries::listing_denylist::listing_address_ok(auction_datas::address),
                ),
            )
            .select(ListingColumns::default())
            .load(&conn)
            .context("Failed to load listings")?;

        rows.into_iter()
            .map(|l| Listing::new(l, now))
            .collect::<Result<_, _>>()
            .map_err(Into::into)
    }

    #[graphql(description = "Get an NFT by metadata address.")]
    fn nft(
        &self,
        context: &AppContext,
        #[graphql(description = "Metadata address of NFT")] address: String,
    ) -> FieldResult<Option<Nft>> {
        let conn = context.shared.db.get()?;
        metadatas::table
            .inner_join(
                metadata_jsons::table.on(metadatas::address.eq(metadata_jsons::metadata_address)),
            )
            .inner_join(
                current_metadata_owners::table
                    .on(current_metadata_owners::mint_address.eq(metadatas::mint_address)),
            )
            .filter(metadatas::address.eq(address))
            .select(queries::metadatas::NFT_COLUMNS)
            .first::<models::Nft>(&conn)
            .optional()
            .context("Failed to load NFT by metadata address.")?
            .map(TryInto::try_into)
            .transpose()
            .map_err(Into::into)
    }

    #[graphql(description = "Get an NFT by mint address.")]
    fn nft_by_mint_address(
        &self,
        context: &AppContext,
        #[graphql(description = "Mint address of NFT")] address: String,
    ) -> FieldResult<Option<Nft>> {
        let conn = context.shared.db.get()?;
        metadatas::table
            .inner_join(
                metadata_jsons::table.on(metadatas::address.eq(metadata_jsons::metadata_address)),
            )
            .inner_join(
                current_metadata_owners::table
                    .on(current_metadata_owners::mint_address.eq(metadatas::mint_address)),
            )
            .filter(metadatas::mint_address.eq(address))
            .select(queries::metadatas::NFT_COLUMNS)
            .first::<models::Nft>(&conn)
            .optional()
            .context("Failed to load NFT by mint address.")?
            .map(TryInto::try_into)
            .transpose()
            .map_err(Into::into)
    }

    #[graphql(description = "Get a list of NFTs by mint address.")]
    fn nfts_by_mint_address(
        &self,
        context: &AppContext,
        #[graphql(description = "Mint addresses of NFTs")] addresses: Vec<PublicKey<Nft>>,
    ) -> FieldResult<Vec<Nft>> {
        let conn = context.shared.db.get()?;
        let rows: Vec<models::Nft> = metadatas::table
            .inner_join(
                metadata_jsons::table.on(metadatas::address.eq(metadata_jsons::metadata_address)),
            )
            .inner_join(
                current_metadata_owners::table
                    .on(current_metadata_owners::mint_address.eq(metadatas::mint_address)),
            )
            .filter(metadatas::mint_address.eq(any(addresses)))
            .select(queries::metadatas::NFT_COLUMNS)
            .load(&conn)
            .context("Failed to load NFTs")?;

        rows.into_iter()
            .map(Nft::try_from)
            .collect::<Result<_, _>>()
            .map_err(Into::into)
    }

    #[graphql(description = "Get a candymachine by the candymachine config address")]
    fn candymachine(
        &self,
        context: &AppContext,
        #[graphql(description = "address of the candymachine config")] address: String,
    ) -> FieldResult<Option<CandyMachine>> {
        let conn = context.shared.db.get()?;

        candy_machines::table
            .inner_join(
                candy_machine_datas::table
                    .on(candy_machines::address.eq(candy_machine_datas::candy_machine_address)),
            )
            .filter(candy_machines::address.eq(address))
            .select((
                candy_machines::all_columns,
                candy_machine_datas::all_columns,
            ))
            .first::<(models::CandyMachine, models::CandyMachineData)>(&conn)
            .optional()
            .context("Failed to load candy machine by address.")?
            .map(TryInto::try_into)
            .transpose()
            .map_err(Into::into)
    }

    fn storefronts(&self, context: &AppContext) -> FieldResult<Vec<Storefront>> {
        let conn = context.shared.db.get()?;
        let rows: Vec<models::Storefront> = storefronts::table
            .filter(queries::store_denylist::owner_address_ok(
                storefronts::owner_address,
            ))
            .select(StorefrontColumns::default())
            .load(&conn)
            .context("Failed to load storefront")?;

        Ok(rows.into_iter().map(Into::into).collect())
    }

    #[graphql(description = "A storefront")]
    fn storefront(
        &self,
        context: &AppContext,
        subdomain: String,
    ) -> FieldResult<Option<Storefront>> {
        let conn = context.shared.db.get()?;
        let mut rows: Vec<models::Storefront> = storefronts::table
            .filter(storefronts::subdomain.eq(subdomain))
            .select(StorefrontColumns::default())
            .limit(1)
            .load(&conn)
            .context("Failed to load storefront")?;

        Ok(rows.pop().map(Into::into))
    }

    #[graphql(description = "A marketplace")]
    fn marketplace(
        &self,
        context: &AppContext,
        subdomain: String,
    ) -> FieldResult<Option<Marketplace>> {
        let conn = context.shared.db.get()?;
        let mut rows: Vec<models::StoreConfigJson> = store_config_jsons::table
            .filter(store_config_jsons::subdomain.eq(subdomain))
            .filter(
                store_config_jsons::store_address
                    .ne(all(&context.shared.marketplaces_store_address_exclusions)),
            )
            .select(store_config_jsons::all_columns)
            .limit(1)
            .load(&conn)
            .context("Failed to load store config JSON")?;

        Ok(rows.pop().map(Into::into))
    }

    #[graphql(description = "returns metadata_jsons matching the term")]
    async fn metadata_jsons(
        &self,
        context: &AppContext,
        #[graphql(description = "Search term")] term: String,
        #[graphql(description = "Query limit")] limit: i32,
        #[graphql(description = "Query offset")] offset: i32,
    ) -> FieldResult<Vec<MetadataJson>> {
        let search = &context.shared.search;

        let query_result = search
            .index("metadatas")
            .search()
            .with_query(&term)
            .with_offset(offset.try_into()?)
            .with_limit(limit.try_into()?)
            .execute::<Value>()
            .await
            .context("failed to load search result for metadata json")?
            .hits;

        Ok(query_result
            .into_iter()
            .map(|r| r.result.into())
            .collect::<Vec<MetadataJson>>())
    }

    #[graphql(
        description = "Returns collection data along with collection activities",
        arguments(address(description = "Collection address"),)
    )]
    async fn collection(
        &self,
        context: &AppContext,
        address: String,
    ) -> FieldResult<Option<Collection>> {
        let conn = context.shared.db.get()?;

        metadatas::table
            .inner_join(
                metadata_jsons::table.on(metadatas::address.eq(metadata_jsons::metadata_address)),
            )
            .inner_join(
                metadata_collection_keys::table
                    .on(metadata_collection_keys::collection_address.eq(metadatas::mint_address)),
            )
            .inner_join(
                current_metadata_owners::table
                    .on(current_metadata_owners::mint_address.eq(metadatas::mint_address)),
            )
            .filter(metadata_collection_keys::collection_address.eq(address))
            .filter(metadata_collection_keys::verified.eq(true))
            .select(queries::metadatas::NFT_COLUMNS)
            .first::<models::Nft>(&conn)
            .optional()
            .context("Failed to load NFT by metadata address.")?
            .map(TryInto::try_into)
            .transpose()
            .map_err(Into::into)
    }

    #[graphql(
        description = "Returns featured collection NFTs ordered by market cap (floor price * number of NFTs in collection)",
        arguments(
            term(
                description = "Return collections whose metadata match this term (case insensitive); sorting occurs among limited search results (rather than searching after sorting)"
            ),
            order_direction(
                description = "Choose (and sort) ascending or descending by market cap"
            ),
            start_date(
                description = "Compute market cap over NFTs listed later than this date (ISO 8601 format like 2022-07-04T17:06:10Z)"
            ),
            end_date(
                description = "Compute market cap over NFTs listed earlier than this date (ISO 8601 format like 2022-07-04T17:06:10Z)"
            ),
            limit(description = "Return at most this many results"),
            offset(description = "Return results starting from this index"),
        )
    )]
    async fn collections_featured_by_market_cap(
        &self,
        context: &AppContext,
        term: Option<String>,
        order_direction: OrderDirection,
        start_date: DateTime<Utc>,
        end_date: DateTime<Utc>,
        limit: i32,
        offset: i32,
    ) -> FieldResult<Vec<Collection>> {
        let conn = context.shared.db.get().context("failed to connect to db")?;

        let addresses: Option<Vec<String>> = match term {
            Some(term) => {
                let search = &context.shared.search;
                let search_result = search
                    .index("collections")
                    .search()
                    .with_query(&term)
                    .with_limit(context.shared.pre_query_search_limit)
                    .execute::<Value>()
                    .await
                    .context("failed to load search result for collections")?
                    .hits;

                Some(
                    search_result
                        .into_iter()
                        .map(|r| MetadataJson::from(r.result).mint_address)
                        .collect(),
                )
            },
            None => None,
        };

        let collections = queries::collections::by_market_cap(
            &conn,
            addresses,
            order_direction.into(),
            start_date,
            end_date,
            limit,
            offset,
        )?;

        collections
            .into_iter()
            .map(TryInto::try_into)
            .collect::<Result<_, _>>()
            .map_err(Into::into)
    }

    #[graphql(
        description = "Returns featured collection NFTs ordered by volume (sum of purchase prices)",
        arguments(
            term(
                description = "Return collections whose metadata match this term (case insensitive); sorting occurs among limited search results (rather than searching after sorting)"
            ),
            order_direction(description = "Choose (and sort) ascending or descending by volume"),
            start_date(
                description = "Compute volume over sales starting from this date (ISO 8601 format like 2022-07-04T17:06:10Z)"
            ),
            end_date(
                description = "Compute volume over sales ending at this date (ISO 8601 format like 2022-07-04T17:06:10Z)"
            ),
            limit(description = "Return at most this many results"),
            offset(description = "Return results starting from this index"),
        )
    )]
    async fn collections_featured_by_volume(
        &self,
        context: &AppContext,
        term: Option<String>,
        order_direction: OrderDirection,
        start_date: DateTime<Utc>,
        end_date: DateTime<Utc>,
        limit: i32,
        offset: i32,
    ) -> FieldResult<Vec<Collection>> {
        let conn = context.shared.db.get().context("failed to connect to db")?;

        let addresses: Option<Vec<String>> = match term {
            Some(term) => {
                let search = &context.shared.search;
                let search_result = search
                    .index("collections")
                    .search()
                    .with_query(&term)
                    .with_limit(context.shared.pre_query_search_limit)
                    .execute::<Value>()
                    .await
                    .context("failed to load search result for collections")?
                    .hits;

                Some(
                    search_result
                        .into_iter()
                        .map(|r| MetadataJson::from(r.result).mint_address)
                        .collect(),
                )
            },
            None => None,
        };

        let collections = queries::collections::by_volume(
            &conn,
            addresses,
            order_direction.into(),
            start_date,
            end_date,
            limit,
            offset,
        )?;

        collections
            .into_iter()
            .map(TryInto::try_into)
            .collect::<Result<_, _>>()
            .map_err(Into::into)
    }

    #[graphql(description = "returns all the collections matching the search term")]
    async fn search_collections(
        &self,
        context: &AppContext,
        #[graphql(description = "Search term")] term: String,
        #[graphql(description = "Query limit")] limit: i32,
        #[graphql(description = "Query offset")] offset: i32,
    ) -> FieldResult<Vec<MetadataJson>> {
        let search = &context.shared.search;

        let query_result = search
            .index("collections")
            .search()
            .with_query(&term)
            .with_offset(offset.try_into()?)
            .with_limit(limit.try_into()?)
            .execute::<Value>()
            .await
            .context("failed to load search result for collections")?
            .hits;

        Ok(query_result
            .into_iter()
            .map(|r| r.result.into())
            .collect::<Vec<MetadataJson>>())
    }

    #[graphql(description = "returns profiles matching the search term")]
    async fn profiles(
        &self,
        context: &AppContext,
        #[graphql(description = "Search term")] term: String,
        #[graphql(description = "Query limit")] limit: i32,
        #[graphql(description = "Query offset")] offset: i32,
    ) -> FieldResult<Vec<Wallet>> {
        let search = &context.shared.search;

        let query_result = search
            .index("name_service")
            .search()
            .with_query(&term)
            .with_offset(offset.try_into()?)
            .with_limit(limit.try_into()?)
            .execute::<Value>()
            .await
            .context("failed to load search result for twitter handle")?
            .hits;

        Ok(query_result
            .into_iter()
            .map(|r| r.result.into())
            .collect::<Vec<Wallet>>())
    }

    #[graphql(description = "returns stats about profiles")]
    async fn profiles_stats(&self) -> ProfilesStats {
        ProfilesStats
    }

    #[graphql(
        description = "Get multiple marketplaces; results will be in alphabetical order by subdomain"
    )]
    fn marketplaces(
        &self,
        context: &AppContext,
        #[graphql(
            description = "Return these marketplaces; results will be in alphabetical order by subdomain."
        )]
        subdomains: Option<Vec<String>>,
        #[graphql(description = "Limit for query")] limit: Option<i32>,
        #[graphql(description = "Offset for query")] offset: Option<i32>,
    ) -> FieldResult<Vec<Marketplace>> {
        let too_many_filters = subdomains.is_some() && (limit.is_some() || offset.is_some());
        let not_enough_filters = subdomains.is_none() && limit.is_none();
        if too_many_filters || not_enough_filters {
            return Err(FieldError::new(
                "You must supply either a limit (and optionally offset) or subdomains",
                graphql_value!({ "Filters": "subdomains: Vec<String>, limit: i32, offset: i32" }),
            ));
        }

        let conn = context.shared.db.get()?;
        let mut query = store_config_jsons::table
            .select(store_config_jsons::all_columns)
            .filter(
                store_config_jsons::store_address
                    .ne(all(&context.shared.marketplaces_store_address_exclusions)),
            )
            .order(store_config_jsons::name.asc())
            .into_boxed();

        if let Some(subdomains) = subdomains {
            query = query.filter(store_config_jsons::subdomain.eq(any(subdomains)));
        } else {
            query = query
                .limit(limit.unwrap_or_else(|| unreachable!()).into())
                .offset(offset.unwrap_or(0).into());
        }

        let rows: Vec<models::StoreConfigJson> = query
            .load(&conn)
            .context("Failed to load store config JSON")?;

        Ok(rows.into_iter().map(Into::into).collect())
    }

    fn auction_house(
        &self,
        context: &AppContext,
        #[graphql(description = "AuctionHouse Address")] address: String,
    ) -> FieldResult<Option<AuctionHouse>> {
        let conn = context.shared.db.get()?;
        auction_houses::table
            .filter(auction_houses::address.eq(address))
            .first::<models::AuctionHouse>(&conn)
            .optional()
            .context("Failed to load AuctionHouse by address.")?
            .map(TryInto::try_into)
            .transpose()
            .map_err(Into::into)
    }

    fn geno_habitat(
        &self,
        context: &AppContext,
        address: PublicKey<GenoHabitat>,
    ) -> FieldResult<Option<GenoHabitat>> {
        let conn = context.shared.db.get()?;

        let row = geno_habitat_datas::table
            .filter(geno_habitat_datas::address.eq(address))
            .first::<models::GenoHabitatData>(&conn)
            .optional()
            .context("Failed to load Genopets habitat")?;

        Ok(row.map(Into::into))
    }

    async fn geno_habitats(
        &self,
        ctx: &AppContext,
        #[graphql(description = "Filter on habitat mint addresses")] mints: Option<
            Vec<PublicKey<TokenMint>>,
        >,
        #[graphql(description = "Filter on habitat owners")] owners: Option<Vec<PublicKey<Wallet>>>,
        #[graphql(description = "Filter on habitat renters")] renters: Option<
            Vec<PublicKey<Wallet>>,
        >,
        #[graphql(description = "Filter on harvester strings")] harvesters: Option<Vec<String>>,
        #[graphql(description = "Filter on whether the habitat has the genesis flag")]
        genesis: Option<bool>,
        #[graphql(description = "Filter on habitat elements")] elements: Option<Vec<i32>>,
        #[graphql(description = "Filter on minimum habitat level")] min_level: Option<i32>,
        #[graphql(description = "Filter on maximum habitat level")] max_level: Option<i32>,
        #[graphql(description = "Filter on minimum habitat sequence")] min_sequence: Option<i32>,
        #[graphql(description = "Filter on maximum habitat sequence")] max_sequence: Option<i32>,
        #[graphql(description = "Filter on habitat guilds")] guilds: Option<Vec<i32>>,
        #[graphql(description = "Filter on minimum habitat durability")] min_durability: Option<
            i32,
        >,
        #[graphql(description = "Filter on maximum habitat durability")] max_durability: Option<
            i32,
        >,
        #[graphql(description = "Filter on minimum habitat expiry timestamp")] min_expiry: Option<
            DateTime<Utc>,
        >,
        #[graphql(description = "Filter on maximum habitat expiry timestamp")] max_expiry: Option<
            DateTime<Utc>,
        >,
        #[graphql(description = "Filter on harvester open-market flag")]
        harvester_open_market: Option<bool>,
        #[graphql(description = "Filter on rental agreement open-market flag")]
        rental_open_market: Option<bool>,
        #[graphql(description = "Search term to select habitat NFT addresses with")] term: Option<
            String,
        >,
        #[graphql(description = "Number of values to return")] limit: i32,
        #[graphql(description = "Number of values to skip for pagination")] offset: i32,
    ) -> FieldResult<Vec<GenoHabitat>> {
        use std::ops::Bound;

        fn make_range<T>(min: Option<T>, max: Option<T>) -> (Bound<T>, Bound<T>) {
            (
                min.map_or(Bound::Unbounded, Bound::Included),
                max.map_or(Bound::Unbounded, Bound::Included),
            )
        }

        let mints = match (mints, term) {
            (m, None) => m,
            (None, Some(ref t)) => Some({
                ctx.shared
                    .search
                    .index("geno_habitats")
                    .search()
                    .with_query(t)
                    .with_limit(ctx.shared.pre_query_search_limit)
                    .execute::<IndirectMetadataDocument>()
                    .await
                    .context("Failed to load search results for Genopets habitats")?
                    .hits
                    .into_iter()
                    .map(|r| r.result.mint_address.into())
                    .collect()
            }),
            (Some(_), Some(_)) => {
                return Err(FieldError::new(
                    "The mints and term parameters cannot be combined",
                    graphql_value!(["mints", "term"]),
                ));
            },
        };

        let limit = 250.min(limit);
        let opts = queries::genopets::ListHabitatOptions {
            mints,
            owners,
            renters,
            harvesters,
            genesis,
            elements: elements
                .map(|e| e.into_iter().map(TryInto::try_into).collect())
                .transpose()
                .context("Failed to convert elements parameter")?,
            levels: make_range(
                min_level
                    .map(TryInto::try_into)
                    .transpose()
                    .context("Failed to convert min level")?,
                max_level
                    .map(TryInto::try_into)
                    .transpose()
                    .context("Failed to convert max level")?,
            ),
            sequences: make_range(min_sequence.map(Into::into), max_sequence.map(Into::into)),
            guilds,
            durabilities: make_range(min_durability, max_durability),
            expiries: make_range(min_expiry, max_expiry),
            harvester_open_market,
            rental_open_market,
            limit: limit.into(),
            offset: offset.into(),
        };

        let conn = ctx.shared.db.get().context("Failed to connect to the DB")?;

        queries::genopets::list_habitats(&conn, opts)
            .map(|v| v.into_iter().map(Into::into).collect())
            .map_err(Into::into)
    }

    fn token_owner_records(
        &self,
        context: &AppContext,
        #[graphql(description = "Filter on Realms TokenOwnerRecords")] addresses: Option<
            Vec<PublicKey<TokenOwnerRecord>>,
        >,
        #[graphql(description = "Filter on Realms")] realms: Option<Vec<PublicKey<Realm>>>,
        #[graphql(description = "Filter on Governing Token mints")] governing_token_mints: Option<
            Vec<PublicKey<TokenMint>>,
        >,
    ) -> FieldResult<Vec<TokenOwnerRecord>> {
        if addresses.is_none() && realms.is_none() && governing_token_mints.is_none() {
            return Err(FieldError::new(
                "You must supply atleast one filter",
                graphql_value!({ "Filters": "addresses: Vec<PublicKey<TokenOwnerRecord>>, realms: Vec<PublicKey<Realm>>, governing_token_mints: Vec<PublicKey<TokenMint>>" }),
            ));
        }

        let conn = context.shared.db.get()?;
        let mut query = token_owner_records_v2::table
            .select(token_owner_records_v2::all_columns)
            .into_boxed();

        if let Some(addresses) = addresses {
            query = query.filter(token_owner_records_v2::address.eq(any(addresses)));
        }

        if let Some(realms) = realms {
            query = query.filter(token_owner_records_v2::realm.eq(any(realms)));
        }

        if let Some(mints) = governing_token_mints {
            query = query.filter(token_owner_records_v2::governing_token_mint.eq(any(mints)));
        }

        query
            .load::<models::TokenOwnerRecordV2>(&conn)
            .context("Failed to load spl token owner records.")?
            .into_iter()
            .map(TokenOwnerRecord::try_from)
            .collect::<Result<_, _>>()
            .map_err(Into::into)
    }

    fn governances(
        &self,
        context: &AppContext,
        #[graphql(description = "Filter on SPL Governances")] addresses: Option<
            Vec<PublicKey<Governance>>,
        >,
        #[graphql(description = "Filter on Realms")] realms: Option<Vec<PublicKey<Realm>>>,
    ) -> FieldResult<Vec<Governance>> {
        if addresses.is_none() && realms.is_none() {
            return Err(FieldError::new(
                "You must supply atleast one filter",
                graphql_value!({ "Filters": "addresses: Vec<PublicKey<Governance>>, realms: Vec<PublicKey<Realm>>" }),
            ));
        }

        let conn = context.shared.db.get()?;
        let mut query = governances::table
            .select(governances::all_columns)
            .into_boxed();

        if let Some(addresses) = addresses {
            query = query.filter(governances::address.eq(any(addresses)));
        }
        if let Some(realms) = realms {
            query = query.filter(governances::realm.eq(any(realms)));
        }

        query
            .load::<models::Governance>(&conn)
            .context("Failed to load spl governances.")?
            .into_iter()
            .map(Governance::try_from)
            .collect::<Result<_, _>>()
            .map_err(Into::into)
    }

    fn proposals(
        &self,
        context: &AppContext,
        #[graphql(description = "Filter on SPL Governance proposals")] addresses: Option<
            Vec<PublicKey<Proposal>>,
        >,
        #[graphql(description = "Filter on spl governance")] governances: Option<
            Vec<PublicKey<Governance>>,
        >,
    ) -> FieldResult<Vec<Proposal>> {
        if addresses.is_none() && governances.is_none() {
            return Err(FieldError::new(
                "You must supply atleast one filter",
                graphql_value!({ "Filters": "addresses: Vec<PublicKey<Proposal>>, governances: Vec<PublicKey<Governance>>" }),
            ));
        }

        let conn = context.shared.db.get()?;
        let mut query = proposals_v2::table
            .select(proposals_v2::all_columns)
            .into_boxed();

        if let Some(addresses) = addresses {
            query = query.filter(proposals_v2::address.eq(any(addresses)));
        }
        if let Some(governances) = governances {
            query = query.filter(proposals_v2::governance.eq(any(governances)));
        }

        query
            .load::<models::ProposalV2>(&conn)
            .context("Failed to load spl governance proposals.")?
            .into_iter()
            .map(Proposal::try_from)
            .collect::<Result<_, _>>()
            .map_err(Into::into)
    }

    fn vote_records(
        &self,
        context: &AppContext,
        #[graphql(description = "Filter on SPL VoteRecord pubkeys")] addresses: Option<
            Vec<PublicKey<VoteRecord>>,
        >,
        #[graphql(description = "Filter on Proposals")] proposals: Option<Vec<PublicKey<Proposal>>>,
        #[graphql(description = "Filter on GoverningTokenOwners")] governing_token_owners: Option<
            Vec<PublicKey<Wallet>>,
        >,
        #[graphql(description = "Filter on is_relinquished")] is_relinquished: Option<bool>,
    ) -> FieldResult<Vec<VoteRecord>> {
        if addresses.is_none()
            && proposals.is_none()
            && governing_token_owners.is_none()
            && is_relinquished.is_none()
        {
            return Err(FieldError::new(
                "You must supply atleast one filter",
                graphql_value!({ "Filters": "addresses: Vec<PublicKey<VoteRecord>>, proposals: Vec<PublicKey<Proposal>>, governing_token_owners: Vec<PublicKey<Wallet>>, is_relinquished: bool" }),
            ));
        }

        let conn = context.shared.db.get()?;

        let mut query = vote_records_v2::table
            .select(vote_records_v2::all_columns)
            .into_boxed();

        if let Some(addresses) = addresses {
            query = query.filter(vote_records_v2::address.eq(any(addresses)));
        }

        if let Some(proposals) = proposals {
            query = query.filter(vote_records_v2::proposal.eq(any(proposals)));
        }

        if let Some(governing_token_owners) = governing_token_owners {
            query = query
                .filter(vote_records_v2::governing_token_owner.eq(any(governing_token_owners)));
        }

        if let Some(is_relinquished) = is_relinquished {
            query = query.filter(vote_records_v2::is_relinquished.eq(is_relinquished));
        }

        query
            .load::<models::VoteRecordV2>(&conn)
            .context("Failed to load spl governance vote records.")?
            .into_iter()
            .map(VoteRecord::try_from)
            .collect::<Result<_, _>>()
            .map_err(Into::into)
    }

    fn signatory_records(
        &self,
        context: &AppContext,
        #[graphql(description = "Filter on SPL SignatoryRecord pubkeys")] addresses: Option<
            Vec<PublicKey<SignatoryRecord>>,
        >,
        #[graphql(description = "Filter on Proposals")] proposals: Option<Vec<PublicKey<Proposal>>>,
    ) -> FieldResult<Vec<SignatoryRecord>> {
        if addresses.is_none() && proposals.is_none() {
            return Err(FieldError::new(
                "You must supply atleast one filter",
                graphql_value!({ "Filters": "addresses: Vec<PublicKey<SignatoryRecord>>, proposals: Vec<PublicKey<Proposal>>" }),
            ));
        }

        let conn = context.shared.db.get()?;

        let mut query = signatory_records_v2::table
            .select(signatory_records_v2::all_columns)
            .into_boxed();

        if let Some(addresses) = addresses {
            query = query.filter(signatory_records_v2::address.eq(any(addresses)));
        }

        if let Some(proposals) = proposals {
            query = query.filter(signatory_records_v2::proposal.eq(any(proposals)));
        }

        query
            .load::<models::SignatoryRecordV2>(&conn)
            .context("Failed to load spl governance signatory records.")?
            .into_iter()
            .map(SignatoryRecord::try_from)
            .collect::<Result<_, _>>()
            .map_err(Into::into)
    }

    fn realms(
        &self,
        context: &AppContext,
        #[graphql(description = "Filter on SPL Realm pubkeys")] addresses: Option<
            Vec<PublicKey<Realm>>,
        >,
        #[graphql(description = "Filter on Community mints")] community_mints: Option<
            Vec<PublicKey<TokenMint>>,
        >,
    ) -> FieldResult<Vec<Realm>> {
        if addresses.is_none() && community_mints.is_none() {
            return Err(FieldError::new(
                "You must supply atleast one filter",
                graphql_value!({ "Filters": "addresses: Vec<PublicKey<Realm>>, communityMints: Vec<PublicKey<TokenMint>>" }),
            ));
        }

        let conn = context.shared.db.get()?;

        let mut query = realms::table.select(realms::all_columns).into_boxed();

        if let Some(addresses) = addresses {
            query = query.filter(realms::address.eq(any(addresses)));
        }

        if let Some(community_mints) = community_mints {
            query = query.filter(realms::community_mint.eq(any(community_mints)));
        }

        query
            .load::<models::Realm>(&conn)
            .context("Failed to load spl governance realms.")?
            .into_iter()
            .map(Realm::try_from)
            .collect::<Result<_, _>>()
            .map_err(Into::into)
    }

    fn denylist() -> Denylist {
        Denylist
    }
}<|MERGE_RESOLUTION|>--- conflicted
+++ resolved
@@ -30,15 +30,10 @@
 use serde_json::Value;
 use tables::{
     auction_caches, auction_datas, auction_datas_ext, auction_houses, bid_receipts,
-<<<<<<< HEAD
-    current_metadata_owners, geno_habitat_datas, governances, graph_connections, metadata_jsons,
-    metadatas, proposals_v2, realms, signatory_records_v2, store_config_jsons, storefronts,
-    token_owner_records_v2, twitter_handle_name_services, vote_records_v2, wallet_totals,
-=======
-    candy_machine_datas, candy_machines, current_metadata_owners, geno_habitat_datas,
-    graph_connections, metadata_jsons, metadatas, store_config_jsons, storefronts,
-    twitter_handle_name_services, wallet_totals,
->>>>>>> 2d98b80e
+    candy_machine_datas, candy_machines, current_metadata_owners, geno_habitat_datas, governances,
+    graph_connections, metadata_jsons, metadatas, proposals_v2, realms, signatory_records_v2,
+    store_config_jsons, storefronts, token_owner_records_v2, twitter_handle_name_services,
+    vote_records_v2, wallet_totals,
 };
 
 use super::{enums::OrderDirection, prelude::*};
