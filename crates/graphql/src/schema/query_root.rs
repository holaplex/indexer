use indexer_core::db::queries;
use objects::{
    auction_house::AuctionHouse,
    bid_receipt::BidReceipt,
    bonding_change::EnrichedBondingChange,
    creator::Creator,
    denylist::Denylist,
    graph_connection::GraphConnection,
    listing::{Listing, ListingColumns, ListingRow},
    marketplace::Marketplace,
    nft::{Nft, NftCount, NftCreator},
    profile::{Profile, TwitterProfilePictureResponse, TwitterShowResponse},
    storefront::{Storefront, StorefrontColumns},
    wallet::Wallet,
};
use scalars::PublicKey;
use tables::{
    auction_caches, auction_datas, auction_datas_ext, bid_receipts, metadata_jsons, metadatas,
    store_config_jsons, storefronts,
};

use super::prelude::*;
pub struct QueryRoot;

#[derive(GraphQLInputObject, Clone, Debug)]
#[graphql(description = "Filter on NFT attributes")]
struct AttributeFilter {
    trait_type: String,
    values: Vec<String>,
}

impl From<AttributeFilter> for queries::metadatas::AttributeFilter {
    fn from(AttributeFilter { trait_type, values }: AttributeFilter) -> Self {
        Self { trait_type, values }
    }
}

#[graphql_object(Context = AppContext)]
impl QueryRoot {
    #[graphql(arguments(creators(description = "creators of nfts"),))]
    fn nft_counts(&self, creators: Vec<PublicKey<NftCreator>>) -> FieldResult<NftCount> {
        Ok(NftCount::new(creators))
    }

    async fn profile(
        &self,
        ctx: &AppContext,
        #[graphql(description = "Twitter handle")] handle: String,
    ) -> Option<Profile> {
        let twitter_bearer_token = &ctx.shared.twitter_bearer_token;
        let http_client = reqwest::Client::new();

        let twitter_show_response: TwitterShowResponse = http_client
            .get("https://api.twitter.com/1.1/users/show.json")
            .header("Accept", "application/json")
            .query(&[("screen_name", &handle)])
            .bearer_auth(twitter_bearer_token)
            .send()
            .await
            .ok()?
            .json()
            .await
            .ok()?;

        let twitter_profile_picture_response: TwitterProfilePictureResponse = http_client
            .get(format!(
                "https://api.twitter.com/2/users/by/username/{}",
                handle
            ))
            .header("Accept", "application/json")
            .query(&[("user.fields", "profile_image_url")])
            .bearer_auth(twitter_bearer_token)
            .send()
            .await
            .ok()?
            .json()
            .await
            .ok()?;

        Some(Profile::from((
            twitter_profile_picture_response,
            twitter_show_response,
        )))
    }

<<<<<<< HEAD
    fn enriched_bonding_changes(
        &self,
        context: &AppContext,
        #[graphql(description = "The address of the bonding curve")] address: PublicKey<Wallet>,
        #[graphql(description = "The starting unix timestamp (inclusive)")]
        start_unix_time: NaiveDateTime,
        #[graphql(description = "The stop unix timestamp")] stop_unix_time: NaiveDateTime,
        #[graphql(description = "Query limit")] limit: i32,
        #[graphql(description = "Query offset")] offset: i32,
    ) -> FieldResult<Vec<EnrichedBondingChange>> {
        let conn = context.shared.db.get().context("Failed to connect to db")?;

        let rows = queries::bonding_changes::list(
            &conn,
            address,
            start_unix_time,
            stop_unix_time,
            limit,
            offset,
        )?;

        rows.into_iter()
            .map(TryInto::try_into)
            .collect::<Result<_, _>>()
            .map_err(Into::into)
    }

    fn offers(&self, context: &AppContext, address: String) -> FieldResult<Vec<BidReceipt>> {
=======
    fn offer(&self, context: &AppContext, address: String) -> FieldResult<Option<BidReceipt>> {
>>>>>>> 2ffcea1d
        let conn = context.shared.db.get().context("failed to connect to db")?;

        let row: Option<models::BidReceipt> = bid_receipts::table
            .select(bid_receipts::all_columns)
            .filter(bid_receipts::canceled_at.is_null())
            .filter(bid_receipts::purchase_receipt.is_null())
            .filter(bid_receipts::metadata.eq(address))
            .first(&conn)
            .optional()
            .context("Failed to load bid_receipts")?;

        row.map(TryInto::try_into).transpose().map_err(Into::into)
    }

    fn connections(
        &self,
        context: &AppContext,
        #[graphql(description = "Connections from a list of wallets")] from: Option<
            Vec<PublicKey<Wallet>>,
        >,
        #[graphql(description = "Connections to a list of wallets")] to: Option<
            Vec<PublicKey<Wallet>>,
        >,
        #[graphql(description = "Query limit")] limit: i32,
        #[graphql(description = "Query offset")] offset: i32,
    ) -> FieldResult<Vec<GraphConnection>> {
        if from.is_none() && to.is_none() {
            return Err(FieldError::new(
                "No filter provided! Please provide at least one of the filters",
                graphql_value!({ "Filters": "from: Vec<PublicKey>, to: Vec<PublicKey>" }),
            ));
        }
        let conn = context.shared.db.get().context("failed to connect to db")?;
        let from: Vec<String> = from
            .unwrap_or_else(Vec::new)
            .into_iter()
            .map(Into::into)
            .collect();
        let to: Vec<String> = to
            .unwrap_or_else(Vec::new)
            .into_iter()
            .map(Into::into)
            .collect();

        let rows = queries::graph_connection::list(&conn, from, to, limit, offset)?;

        rows.into_iter()
            .map(TryInto::try_into)
            .collect::<Result<_, _>>()
            .map_err(Into::into)
    }

    fn creator(
        &self,
        context: &AppContext,
        #[graphql(description = "Address of creator")] address: String,
    ) -> FieldResult<Creator> {
        let conn = context.shared.db.get().context("failed to connect to db")?;

        let twitter_handle = queries::twitter_handle_name_service::get(&conn, &address)?;

        Ok(Creator {
            address,
            twitter_handle,
        })
    }

    fn nfts(
        &self,
        context: &AppContext,
        #[graphql(description = "Filter on owner address")] owners: Option<Vec<PublicKey<Wallet>>>,
        #[graphql(description = "Filter on creator address")] creators: Option<
            Vec<PublicKey<Wallet>>,
        >,
        #[graphql(description = "Filter on offerers address")] offerers: Option<
            Vec<PublicKey<Wallet>>,
        >,
        #[graphql(description = "Filter on attributes")] attributes: Option<Vec<AttributeFilter>>,
        #[graphql(description = "Filter on listed")] listed: Option<Vec<PublicKey<AuctionHouse>>>,
        #[graphql(description = "Limit for query")] limit: i32,
        #[graphql(description = "Offset for query")] offset: i32,
    ) -> FieldResult<Vec<Nft>> {
        if owners.is_none() && creators.is_none() && listed.is_none() && offerers.is_none() {
            return Err(FieldError::new(
                "No filter provided! Please provide at least one of the filters",
                graphql_value!({ "Filters": "owners: Vec<PublicKey>, creators: Vec<PublicKey>, offerers: Vec<PublicKey>, listed: Vec<PublicKey>" }),
            ));
        }

        let conn = context.shared.db.get().context("failed to connect to db")?;

        let query_options = queries::metadatas::ListQueryOptions {
            owners: owners.map(|a| a.into_iter().map(Into::into).collect()),
            creators: creators.map(|a| a.into_iter().map(Into::into).collect()),
            offerers: offerers.map(|a| a.into_iter().map(Into::into).collect()),
            attributes: attributes.map(|a| a.into_iter().map(Into::into).collect()),
            listed: listed.map(|a| a.into_iter().map(Into::into).collect()),
            limit: limit.into(),
            offset: offset.into(),
        };
        let nfts = queries::metadatas::list(&conn, query_options)?;

        Ok(nfts.into_iter().map(Into::into).collect())
    }

    fn wallet(
        &self,
        context: &AppContext,
        #[graphql(description = "Address of the wallet")] address: PublicKey<Wallet>,
    ) -> FieldResult<Wallet> {
        let conn = context.shared.db.get()?;

        let twitter_handle = queries::twitter_handle_name_service::get(&conn, &address)?;

        Ok(Wallet::new(address, twitter_handle))
    }

    fn listings(&self, context: &AppContext) -> FieldResult<Vec<Listing>> {
        let now = Local::now().naive_utc();
        let conn = context.shared.db.get()?;

        let rows: Vec<ListingRow> = auction_caches::table
            .inner_join(
                auction_datas::table.on(auction_caches::auction_data.eq(auction_datas::address)),
            )
            .inner_join(
                auction_datas_ext::table
                    .on(auction_caches::auction_ext.eq(auction_datas_ext::address)),
            )
            .inner_join(
                storefronts::table.on(storefronts::address.eq(auction_caches::store_address)),
            )
            .filter(
                queries::store_denylist::owner_address_ok(storefronts::owner_address).and(
                    queries::listing_denylist::listing_address_ok(auction_datas::address),
                ),
            )
            .select(ListingColumns::default())
            .load(&conn)
            .context("Failed to load listings")?;

        rows.into_iter()
            .map(|l| Listing::new(l, now))
            .collect::<Result<_, _>>()
            .map_err(Into::into)
    }

    fn nft(
        &self,
        context: &AppContext,
        #[graphql(description = "Address of NFT")] address: String,
    ) -> FieldResult<Option<Nft>> {
        let conn = context.shared.db.get()?;
        let mut rows: Vec<models::Nft> = metadatas::table
            .inner_join(
                metadata_jsons::table.on(metadatas::address.eq(metadata_jsons::metadata_address)),
            )
            .filter(metadatas::address.eq(address))
            .select((
                metadatas::address,
                metadatas::name,
                metadatas::seller_fee_basis_points,
                metadatas::mint_address,
                metadatas::primary_sale_happened,
                metadata_jsons::description,
                metadata_jsons::image,
            ))
            .limit(1)
            .load(&conn)
            .context("Failed to load metadata")?;

        Ok(rows.pop().map(Into::into))
    }

    fn storefronts(&self, context: &AppContext) -> FieldResult<Vec<Storefront>> {
        let conn = context.shared.db.get()?;
        let rows: Vec<models::Storefront> = storefronts::table
            .filter(queries::store_denylist::owner_address_ok(
                storefronts::owner_address,
            ))
            .select(StorefrontColumns::default())
            .load(&conn)
            .context("Failed to load storefront")?;

        Ok(rows.into_iter().map(Into::into).collect())
    }

    #[graphql(description = "A storefront")]
    fn storefront(
        &self,
        context: &AppContext,
        subdomain: String,
    ) -> FieldResult<Option<Storefront>> {
        let conn = context.shared.db.get()?;
        let mut rows: Vec<models::Storefront> = storefronts::table
            .filter(storefronts::subdomain.eq(subdomain))
            .select(StorefrontColumns::default())
            .limit(1)
            .load(&conn)
            .context("Failed to load storefront")?;

        Ok(rows.pop().map(Into::into))
    }

    #[graphql(description = "A marketplace")]
    fn marketplace(
        &self,
        context: &AppContext,
        subdomain: String,
    ) -> FieldResult<Option<Marketplace>> {
        let conn = context.shared.db.get()?;
        let mut rows: Vec<models::StoreConfigJson> = store_config_jsons::table
            .filter(store_config_jsons::subdomain.eq(subdomain))
            .select(store_config_jsons::all_columns)
            .limit(1)
            .load(&conn)
            .context("Failed to load store config JSON")?;

        Ok(rows.pop().map(Into::into))
    }

    fn denylist() -> Denylist {
        Denylist
    }
}<|MERGE_RESOLUTION|>--- conflicted
+++ resolved
@@ -83,7 +83,6 @@
         )))
     }
 
-<<<<<<< HEAD
     fn enriched_bonding_changes(
         &self,
         context: &AppContext,
@@ -111,10 +110,7 @@
             .map_err(Into::into)
     }
 
-    fn offers(&self, context: &AppContext, address: String) -> FieldResult<Vec<BidReceipt>> {
-=======
     fn offer(&self, context: &AppContext, address: String) -> FieldResult<Option<BidReceipt>> {
->>>>>>> 2ffcea1d
         let conn = context.shared.db.get().context("failed to connect to db")?;
 
         let row: Option<models::BidReceipt> = bid_receipts::table
