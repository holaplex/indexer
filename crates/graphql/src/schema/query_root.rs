--- conflicted
+++ resolved
@@ -695,7 +695,6 @@
     }
 
     #[graphql(
-<<<<<<< HEAD
         description = "Returns featured collection NFTs ordered by market cap (floor price * number of active listings)"
     )]
     async fn collections_featured_by_market_cap(
@@ -751,8 +750,6 @@
     }
 
     #[graphql(
-        description = "Returns featured collection NFTs ordered by volume (sum of purchase prices)"
-=======
         description = "Returns featured collection NFTs ordered by volume (sum of purchase prices)",
         arguments(
             term(
@@ -768,7 +765,6 @@
             limit(description = "Return at most this many results"),
             offset(description = "Return results starting from this index"),
         )
->>>>>>> dccd1714
     )]
     async fn collections_featured_by_volume(
         &self,
