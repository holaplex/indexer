--- conflicted
+++ resolved
@@ -171,7 +171,6 @@
 }
 
 #[async_trait]
-<<<<<<< HEAD
 impl TryBatchFn<PublicKey<Nft>, Vec<NftFile>> for Batcher {
     async fn load(
         &mut self,
@@ -187,7 +186,11 @@
         Ok(rows
             .into_iter()
             .map(|a| (a.metadata_address.clone(), a.try_into()))
-=======
+            .batch(addresses))
+    }
+}
+
+#[async_trait]
 impl TryBatchFn<PublicKey<Nft>, Option<Nft>> for Batcher {
     async fn load(
         &mut self,
@@ -206,6 +209,7 @@
                 metadatas::seller_fee_basis_points,
                 metadatas::mint_address,
                 metadatas::primary_sale_happened,
+                metadatas::uri,
                 metadata_jsons::description,
                 metadata_jsons::image,
             ))
@@ -215,7 +219,6 @@
         Ok(rows
             .into_iter()
             .map(|nft| (nft.address.clone(), nft.try_into()))
->>>>>>> 6f532cd6
             .batch(addresses))
     }
 }