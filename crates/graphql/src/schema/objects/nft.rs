--- conflicted
+++ resolved
@@ -886,7 +886,6 @@
     }
 }
 
-<<<<<<< HEAD
 // TODO: use collection identifier for the data loader instead of string
 #[derive(Debug, Clone)]
 pub struct CollectionIdentifier(pub String);
@@ -911,6 +910,9 @@
     pub prev_one_day_floor_price: U64,
     pub prev_seven_day_floor_price: U64,
     pub prev_thirty_day_floor_price: U64,
+    pub prev_one_day_marketcap: U64,
+    pub prev_seven_day_marketcap: U64,
+    pub prev_thirty_day_marketcap: U64,
     pub one_day_volume_change: i32,
     pub seven_day_volume_change: i32,
     pub thirty_day_volume_change: i32,
@@ -951,6 +953,9 @@
             prev_one_day_floor_price,
             prev_seven_day_floor_price,
             prev_thirty_day_floor_price,
+            prev_one_day_marketcap,
+            prev_seven_day_marketcap,
+            prev_thirty_day_marketcap,
             one_day_volume_change,
             seven_day_volume_change,
             thirty_day_volume_change,
@@ -999,6 +1004,12 @@
                 .to_u64()
                 .unwrap_or_default()
                 .into(),
+            prev_one_day_marketcap: prev_one_day_marketcap.to_u64().unwrap_or_default().into(),
+            prev_seven_day_marketcap: prev_seven_day_marketcap.to_u64().unwrap_or_default().into(),
+            prev_thirty_day_marketcap: prev_thirty_day_marketcap
+                .to_u64()
+                .unwrap_or_default()
+                .into(),
             one_day_volume_change: one_day_volume_change.try_into()?,
             seven_day_volume_change: seven_day_volume_change.try_into()?,
             thirty_day_volume_change: thirty_day_volume_change.try_into()?,
@@ -1178,8 +1189,6 @@
     }
 }
 
-=======
->>>>>>> 3528dc0b
 #[derive(Debug, Clone)]
 pub struct NftCount {
     creators: Vec<PublicKey<NftCreator>>,
