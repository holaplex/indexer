use indexer_core::{
    assets::{proxy_url, AssetIdentifier, ImageSize},
    bigdecimal::ToPrimitive,
    db::{
<<<<<<< HEAD
        expression::dsl::sum,
        queries::{self, metadatas::CollectionNftOptions},
=======
        queries, sql_query,
        sql_types::Text,
>>>>>>> b274459c
        tables::{
            attributes, auction_houses, bid_receipts, listing_receipts, listings,
            metadata_collection_keys, metadata_jsons, metadatas,
        },
    },
    url::Url,
    util::unix_timestamp,
    uuid::Uuid,
};
use objects::{
    ah_listing::AhListing, ah_offer::Offer, ah_purchase::Purchase, attributes::AttributeGroup,
    auction_house::AuctionHouse, profile::TwitterProfile, wallet::Wallet,
};
use scalars::{PublicKey, U64};
use serde_json::Value;
use services;

use super::prelude::*;
use crate::schema::{
    enums::{OrderDirection, CollectionNFTSort},
    query_root::AttributeFilter,
};
#[derive(Debug, Clone)]
pub struct NftAttribute {
    pub metadata_address: String,
    pub value: Option<String>,
    pub trait_type: Option<String>,
}

#[graphql_object(Context = AppContext)]
impl NftAttribute {
    pub fn metadata_address(&self) -> &str {
        &self.metadata_address
    }

    pub fn value(&self) -> Option<&str> {
        self.value.as_deref()
    }

    pub fn trait_type(&self) -> Option<&str> {
        self.trait_type.as_deref()
    }
}

impl<'a> TryFrom<models::MetadataAttribute<'a>> for NftAttribute {
    type Error = Error;

    fn try_from(
        models::MetadataAttribute {
            metadata_address,
            value,
            trait_type,
            ..
        }: models::MetadataAttribute,
    ) -> Result<Self> {
        Ok(Self {
            metadata_address: metadata_address.into_owned(),
            value: value.map(Cow::into_owned),
            trait_type: trait_type.map(Cow::into_owned),
        })
    }
}

#[derive(Debug, Clone)]
/// An NFT file
pub struct NftFile {
    pub metadata_address: String,
    pub uri: String,
    pub file_type: String,
}

#[graphql_object(Context = AppContext)]
impl NftFile {
    pub fn metadata_address(&self) -> &str {
        &self.metadata_address
    }

    pub fn uri(&self) -> &str {
        &self.uri
    }

    pub fn file_type(&self) -> &str {
        &self.file_type
    }
}

impl<'a> From<models::MetadataFile<'a>> for NftFile {
    fn from(
        models::MetadataFile {
            metadata_address,
            uri,
            file_type,
            ..
        }: models::MetadataFile,
    ) -> Self {
        Self {
            metadata_address: metadata_address.into_owned(),
            uri: uri.into_owned(),
            file_type: file_type.into_owned(),
        }
    }
}

#[derive(Debug, Clone)]
/// An NFT creator
pub struct NftCreator {
    pub address: String,
    pub metadata_address: String,
    pub share: i32,
    pub verified: bool,
    pub position: Option<i32>,
    pub twitter_handle: Option<String>,
}

#[graphql_object(Context = AppContext)]
impl NftCreator {
    pub fn address(&self) -> &str {
        &self.address
    }

    pub fn metadata_address(&self) -> &str {
        &self.metadata_address
    }

    pub fn share(&self) -> i32 {
        self.share
    }

    pub fn verified(&self) -> bool {
        self.verified
    }

    pub fn position(&self) -> Option<i32> {
        self.position
    }

    pub fn twitter_handle(&self) -> Option<&str> {
        self.twitter_handle.as_deref()
    }

    pub async fn profile(&self, ctx: &AppContext) -> FieldResult<Option<TwitterProfile>> {
        let twitter_handle = match self.twitter_handle {
            Some(ref t) => t.clone(),
            None => return Ok(None),
        };

        ctx.twitter_profile_loader
            .load(twitter_handle)
            .await
            .map_err(Into::into)
    }
}

impl<'a> From<(Option<String>, models::MetadataCreator<'a>)> for NftCreator {
    fn from(
        (
            twitter_handle,
            models::MetadataCreator {
                creator_address,
                metadata_address,
                share,
                verified,
                position,
            },
        ): (Option<String>, models::MetadataCreator),
    ) -> Self {
        Self {
            address: creator_address.into_owned(),
            metadata_address: metadata_address.into_owned(),
            share,
            verified,
            position,
            twitter_handle,
        }
    }
}

#[derive(Debug, Clone)]
pub struct NftOwner {
    pub address: String,
    pub associated_token_account_address: String,
    pub twitter_handle: Option<String>,
}

#[graphql_object(Context = AppContext)]
impl NftOwner {
    pub fn address(&self) -> &str {
        &self.address
    }

    pub fn associated_token_account_address(&self) -> &str {
        &self.associated_token_account_address
    }

    pub fn twitter_handle(&self) -> Option<&str> {
        self.twitter_handle.as_deref()
    }

    pub async fn profile(&self, ctx: &AppContext) -> FieldResult<Option<TwitterProfile>> {
        let twitter_handle = match self.twitter_handle {
            Some(ref t) => t.clone(),
            None => return Ok(None),
        };

        ctx.twitter_profile_loader
            .load(twitter_handle)
            .await
            .map_err(Into::into)
    }
}

#[derive(Debug, Clone)]
pub struct NftActivity {
    pub id: Uuid,
    pub metadata: PublicKey<Nft>,
    pub auction_house: PublicKey<AuctionHouse>,
    pub marketplace_program_address: String,
    pub price: U64,
    pub created_at: DateTime<Utc>,
    pub wallets: Vec<Wallet>,
    pub activity_type: String,
}

impl TryFrom<models::NftActivity> for NftActivity {
    type Error = std::num::TryFromIntError;

    fn try_from(
        models::NftActivity {
            id,
            metadata,
            auction_house,
            marketplace_program,
            price,
            created_at,
            wallets,
            wallet_twitter_handles,
            activity_type,
        }: models::NftActivity,
    ) -> Result<Self, Self::Error> {
        Ok(Self {
            id,
            metadata: metadata.into(),
            auction_house: auction_house.into(),
            marketplace_program_address: marketplace_program,
            price: price.try_into()?,
            created_at: DateTime::from_utc(created_at, Utc),
            wallets: wallets
                .into_iter()
                .zip(wallet_twitter_handles.into_iter())
                .map(|(address, twitter_handle)| Wallet::new(address.into(), twitter_handle))
                .collect(),
            activity_type,
        })
    }
}

#[graphql_object(Context = AppContext)]
impl NftActivity {
    fn id(&self) -> &Uuid {
        &self.id
    }

    fn metadata(&self) -> &PublicKey<Nft> {
        &self.metadata
    }

    fn price(&self) -> U64 {
        self.price
    }

    fn created_at(&self) -> DateTime<Utc> {
        self.created_at
    }

    fn wallets(&self) -> &Vec<Wallet> {
        &self.wallets
    }

    fn activity_type(&self) -> &str {
        &self.activity_type
    }

    fn marketplace_program_address(&self) -> &str {
        &self.marketplace_program_address
    }

    pub async fn nft(&self, ctx: &AppContext) -> FieldResult<Option<Nft>> {
        ctx.nft_loader
            .load(self.metadata.clone())
            .await
            .map_err(Into::into)
    }

    pub async fn auction_house(&self, context: &AppContext) -> FieldResult<Option<AuctionHouse>> {
        context
            .auction_house_loader
            .load(self.auction_house.clone())
            .await
            .map_err(Into::into)
    }
}

#[derive(Debug, Clone)]
/// An NFT
pub struct Nft {
    pub address: String,
    pub name: String,
    pub seller_fee_basis_points: i32,
    pub mint_address: String,
    pub token_account_address: String,
    pub primary_sale_happened: bool,
    pub update_authority_address: String,
    pub uri: String,
    pub description: String,
    pub image: String,
    pub animation_url: Option<String>,
    pub external_url: Option<String>,
    pub category: String,
    pub model: Option<String>,
    pub slot: Option<i32>,
}

impl TryFrom<models::Nft> for Nft {
    type Error = std::num::TryFromIntError;

    fn try_from(
        models::Nft {
            address,
            name,
            seller_fee_basis_points,
            mint_address,
            token_account_address,
            primary_sale_happened,
            update_authority_address,
            uri,
            description,
            image,
            animation_url,
            external_url,
            category,
            model,
            slot,
        }: models::Nft,
    ) -> Result<Self, Self::Error> {
        Ok(Self {
            address,
            name,
            seller_fee_basis_points,
            mint_address,
            token_account_address,
            primary_sale_happened,
            update_authority_address,
            uri,
            description: description.unwrap_or_else(String::new),
            image: image.unwrap_or_else(String::new),
            animation_url,
            external_url,
            category: category.unwrap_or_else(String::new),
            model,
            slot: slot.map(TryInto::try_into).transpose()?,
        })
    }
}

#[graphql_object(Context = AppContext)]
impl Nft {
    pub fn address(&self) -> &str {
        &self.address
    }

    pub fn name(&self) -> &str {
        &self.name
    }

    pub fn seller_fee_basis_points(&self) -> i32 {
        self.seller_fee_basis_points
    }

    pub fn mint_address(&self) -> &str {
        &self.mint_address
    }

    pub fn token_account_address(&self) -> &str {
        &self.token_account_address
    }

    pub fn primary_sale_happened(&self) -> bool {
        self.primary_sale_happened
    }

    pub fn update_authority_address(&self) -> &str {
        &self.update_authority_address
    }

    pub fn description(&self) -> &str {
        &self.description
    }

    pub fn category(&self) -> &str {
        &self.category
    }

    /// The JSON parser with which the NFT was processed by the indexer
    ///
    /// - `"full"` indicates the full Metaplex standard-compliant parser was
    ///   used.
    /// - `"minimal"` (provided with an optional description of an error)
    ///   indicates the full model failed to parse and a more lenient fallback
    ///   parser with fewer fields was used instead.
    pub fn parser(&self) -> Option<&str> {
        self.model.as_deref()
    }

    #[graphql(arguments(width(description = r"Image width possible values are:
- 0 (Original size)
- 100 (Tiny)
- 400 (XSmall)
- 600 (Small)
- 800 (Medium)
- 1400 (Large)

Any other value will return the original image size.

If no value is provided, it will return XSmall")))]
    pub fn image(&self, width: Option<i32>, ctx: &AppContext) -> FieldResult<String> {
        let url = Url::parse(&self.image);
        let id = if let Ok(ref url) = url {
            AssetIdentifier::new(url)
        } else {
            return Ok(self.image.clone());
        };

        let width = ImageSize::from(width.unwrap_or(ImageSize::XSmall as i32));
        let width_str = (width as i32).to_string();

        Ok(
            proxy_url(&ctx.shared.asset_proxy, &id, Some(("width", &*width_str)))?
                .map_or_else(|| self.image.clone(), |u| u.to_string()),
        )
    }

    #[graphql(description = r"Get the original URL of the image as stored in the NFT's metadata")]
    pub fn image_original(&self) -> &str {
        &self.image
    }

    pub fn animation_url(&self) -> Option<&str> {
        self.animation_url.as_deref()
    }

    pub fn external_url(&self) -> Option<&str> {
        self.external_url.as_deref()
    }

    pub async fn creators(&self, ctx: &AppContext) -> FieldResult<Vec<NftCreator>> {
        ctx.nft_creators_loader
            .load(self.address.clone().into())
            .await
            .map_err(Into::into)
    }

    pub async fn attributes(&self, ctx: &AppContext) -> FieldResult<Vec<NftAttribute>> {
        ctx.nft_attributes_loader
            .load(self.address.clone().into())
            .await
            .map_err(Into::into)
    }

    pub async fn owner(&self, ctx: &AppContext) -> FieldResult<Option<NftOwner>> {
        ctx.nft_owner_loader
            .load(self.mint_address.clone().into())
            .await
            .map_err(Into::into)
    }

    pub async fn activities(&self, ctx: &AppContext) -> FieldResult<Vec<NftActivity>> {
        ctx.nft_activities_loader
            .load(self.address.clone().into())
            .await
            .map_err(Into::into)
    }

    pub async fn listings(&self, ctx: &AppContext) -> FieldResult<Vec<AhListing>> {
        ctx.ah_listings_loader
            .load(self.address.clone().into())
            .await
            .map_err(Into::into)
    }

    pub async fn purchases(&self, ctx: &AppContext) -> FieldResult<Vec<Purchase>> {
        ctx.purchases_loader
            .load(self.address.clone().into())
            .await
            .map_err(Into::into)
    }

    pub async fn offers(&self, ctx: &AppContext) -> FieldResult<Vec<Offer>> {
        ctx.offers_loader
            .load(self.address.clone().into())
            .await
            .map_err(Into::into)
    }

    pub async fn files(&self, ctx: &AppContext) -> FieldResult<Vec<NftFile>> {
        ctx.nft_files_loader
            .load(self.address.clone().into())
            .await
            .map_err(Into::into)
    }

    pub async fn collection(&self, ctx: &AppContext) -> FieldResult<Option<Collection>> {
        ctx.nft_collection_loader
            .load(self.address.clone().into())
            .await
            .map_err(Into::into)
    }

    pub async fn created_at(&self, ctx: &AppContext) -> FieldResult<Option<DateTime<Utc>>> {
        if let Some(slot) = self.slot {
            let shared = ctx.shared.clone();

            tokio::task::spawn_blocking(move || {
                shared
                    .rpc
                    .get_block_time(slot.try_into().unwrap_or_default())
                    .context("RPC call for block time failed")
                    .and_then(|s| unix_timestamp(s).map(|t| DateTime::<Utc>::from_utc(t, Utc)))
            })
            .await
            .expect("Blocking task panicked")
            .map(Some)
            .map_err(Into::into)
        } else {
            Ok(None)
        }
    }
}

#[derive(Debug, Clone)]
pub struct Collection(pub Nft);

impl From<Nft> for Collection {
    fn from(nft: Nft) -> Self {
        Self(nft)
    }
}

#[graphql_object(Context = AppContext)]
impl Collection {
    fn nft(&self) -> &Nft {
        &self.0
    }

    pub fn attribute_groups(&self, context: &AppContext) -> FieldResult<Vec<AttributeGroup>> {
        let conn = context.shared.db.get()?;

        let metadata_attributes: Vec<models::MetadataAttribute> =
            attributes::table
                .inner_join(metadata_collection_keys::table.on(
                    attributes::metadata_address.eq(metadata_collection_keys::metadata_address),
                ))
                .filter(metadata_collection_keys::collection_address.eq(&self.0.mint_address))
                .filter(metadata_collection_keys::verified.eq(true))
                .select(attributes::all_columns)
                .load(&conn)
                .context("Failed to load metadata attributes")?;

        services::attributes::group(metadata_attributes)
    }

    pub async fn nfts(
        &self,
        ctx: &AppContext,
        limit: i32,
        offset: i32,
        sort_by: Option<CollectionNFTSort>,
        order: Option<OrderDirection>,
        marketplace_program: Option<String>,
        auction_house: Option<String>,
        attributes: Option<Vec<AttributeFilter>>,
    ) -> FieldResult<Vec<Nft>> {
        let conn = ctx.shared.db.get()?;

        let nfts = queries::metadatas::collection_nfts(&conn, CollectionNftOptions {
            collection: self.0.mint_address.clone(),
            auction_house,
            attributes: attributes.map(|a| a.into_iter().map(Into::into).collect()),
            marketplace_program,
            sort_by: sort_by.map(Into::into),
            order: order.map(Into::into),
            limit: limit.try_into()?,
            offset: offset.try_into()?,
        })?;

        nfts.into_iter()
            .map(TryInto::try_into)
            .collect::<Result<_, _>>()
            .map_err(Into::into)
    }

    pub async fn activities(
        &self,
        ctx: &AppContext,
        event_types: Option<Vec<String>>,
        limit: i32,
        offset: i32,
    ) -> FieldResult<Vec<NftActivity>> {
        let conn = ctx.shared.db.get()?;
        let rows = queries::collections::collection_activities(
            &conn,
            &self.0.mint_address,
            event_types,
            limit,
            offset,
        )?;

        rows.into_iter()
            .map(TryInto::try_into)
            .collect::<Result<_, _>>()
            .map_err(Into::into)
    }

    #[graphql(description = "Lowest price of currently listed NFTs in the collection.")]
    async fn floor_price(&self, context: &AppContext) -> FieldResult<Option<scalars::I64>> {
        Ok(context
            .collection_floor_price_loader
            .load(self.0.mint_address.clone().into())
            .await?
            .map(|dataloaders::collection::CollectionFloorPrice(floor_price)| floor_price))
    }

    #[graphql(
        description = "Count of wallets that currently hold at least one NFT from the collection."
    )]
    pub async fn holder_count(&self, ctx: &AppContext) -> FieldResult<Option<scalars::I64>> {
        Ok(ctx
            .collection_holders_count_loader
            .load(self.0.mint_address.clone().into())
            .await?
            .map(|dataloaders::collection::CollectionHoldersCount(nft_count)| nft_count))
    }

    #[graphql(description = "Count of active listings of NFTs in the collection.")]
    pub async fn listed_count(&self, ctx: &AppContext) -> FieldResult<scalars::U64> {
        let conn = ctx.shared.db.get()?;
        listings::table
            .inner_join(metadatas::table.on(metadatas::address.eq(listings::metadata)))
            .inner_join(
                metadata_collection_keys::table
                    .on(metadata_collection_keys::metadata_address.eq(metadatas::address)),
            )
            .inner_join(
                auction_houses::table.on(listings::auction_house.eq(auction_houses::address)),
            )
            .filter(metadata_collection_keys::collection_address.eq(self.0.mint_address.clone()))
            .filter(auction_houses::treasury_mint.eq("So11111111111111111111111111111111111111112"))
            .filter(metadata_collection_keys::verified.eq(true))
            .filter(listings::purchase_id.is_null())
            .filter(listings::canceled_at.is_null())
            .count()
            .get_result::<i64>(&conn)
            .context("Failed to load collection active listing count")?
            .try_into()
            .context("Collection listed count was too big to convert to U64")
            .map_err(Into::into)
    }

    #[graphql(description = "Count of NFTs in the collection.")]
    async fn nft_count(&self, context: &AppContext) -> FieldResult<Option<scalars::I64>> {
        Ok(context
            .collection_nft_count_loader
            .load(self.0.mint_address.clone().into())
            .await?
            .map(|dataloaders::collection::CollectionNftCount(nft_count)| nft_count))
    }

    #[graphql(
        description = "Total of all sales of all NFTs in the collection over all time, in lamports."
    )]
    pub async fn volume_total(&self, ctx: &AppContext) -> FieldResult<Option<scalars::U64>> {
        let conn = ctx.shared.db.get()?;

        let total_volume: Option<models::CollectionVolume> = sql_query(
            "SELECT VOLUME
                        FROM (
                            ( SELECT SUM(PURCHASES.PRICE) AS VOLUME
                            FROM PURCHASES
                        INNER JOIN METADATA_COLLECTION_KEYS ON METADATA_COLLECTION_KEYS.METADATA_ADDRESS = PURCHASES.METADATA
                            WHERE METADATA_COLLECTION_KEYS.COLLECTION_ADDRESS = $1
                            AND METADATA_COLLECTION_KEYS.VERIFIED = TRUE)
                        UNION
                            ( SELECT SUM(PURCHASES.PRICE) AS VOLUME
                            FROM PURCHASES
                            INNER JOIN ME_METADATA_COLLECTIONS ON ME_METADATA_COLLECTIONS.METADATA_ADDRESS = PURCHASES.METADATA
                            WHERE ME_METADATA_COLLECTIONS.COLLECTION_ID::text = $1)) AS VOLUME_TABLE
            LIMIT 1;",
        )
        .bind::<Text, _>(self.0.mint_address.clone())
        .load(&conn)
        .context("Failed to load collection volume total")?
        .first()
        .cloned();

        Ok(total_volume
            .map(|models::CollectionVolume { volume }| volume.to_u64().unwrap_or_default().into()))
    }

    #[graphql(deprecated = "use `nft { address }`")]
    pub fn address(&self) -> &str {
        &self.0.address
    }

    #[graphql(deprecated = "use `nft { name }`")]
    pub fn name(&self) -> &str {
        &self.0.name
    }

    #[graphql(deprecated = "use `nft { seller_fee_basis_points }`")]
    pub fn seller_fee_basis_points(&self) -> i32 {
        self.0.seller_fee_basis_points
    }

    #[graphql(deprecated = "use `nft { mint_address }`")]
    pub fn mint_address(&self) -> &str {
        &self.0.mint_address
    }

    #[graphql(deprecated = "use `nft { token_account_address }`")]
    pub fn token_account_address(&self) -> &str {
        &self.0.token_account_address
    }

    #[graphql(deprecated = "use `nft { primary_sale_happened }`")]
    pub fn primary_sale_happened(&self) -> bool {
        self.0.primary_sale_happened
    }

    #[graphql(deprecated = "use `nft { update_authority_address }`")]
    pub fn update_authority_address(&self) -> &str {
        &self.0.update_authority_address
    }

    #[graphql(deprecated = "use `nft { description }`")]
    pub fn description(&self) -> &str {
        &self.0.description
    }

    #[graphql(deprecated = "use `nft { category }`")]
    pub fn category(&self) -> &str {
        &self.0.category
    }

    #[graphql(deprecated = "use `nft { parser }`")]
    pub fn parser(&self) -> Option<&str> {
        self.0.model.as_deref()
    }

    #[graphql(deprecated = "use `nft { image }`")]
    pub fn image(&self, width: Option<i32>, ctx: &AppContext) -> FieldResult<String> {
        let url = Url::parse(&self.0.image);
        let id = if let Ok(ref url) = url {
            AssetIdentifier::new(url)
        } else {
            return Ok(self.0.image.clone());
        };

        let width = ImageSize::from(width.unwrap_or(ImageSize::XSmall as i32));
        let width_str = (width as i32).to_string();

        Ok(
            proxy_url(&ctx.shared.asset_proxy, &id, Some(("width", &*width_str)))?
                .map_or_else(|| self.0.image.clone(), |u| u.to_string()),
        )
    }

    #[graphql(deprecated = "use `nft { animation_url }`")]
    pub fn animation_url(&self) -> Option<&str> {
        self.0.animation_url.as_deref()
    }

    #[graphql(deprecated = "use `nft { external_url }`")]
    pub fn external_url(&self) -> Option<&str> {
        self.0.external_url.as_deref()
    }

    #[graphql(deprecated = "use `nft { creators }`")]
    pub async fn creators(&self, ctx: &AppContext) -> FieldResult<Vec<NftCreator>> {
        ctx.nft_creators_loader
            .load(self.0.address.clone().into())
            .await
            .map_err(Into::into)
    }

    #[graphql(deprecated = "use `nft { attributes }`")]
    pub async fn attributes(&self, ctx: &AppContext) -> FieldResult<Vec<NftAttribute>> {
        ctx.nft_attributes_loader
            .load(self.0.address.clone().into())
            .await
            .map_err(Into::into)
    }

    #[graphql(deprecated = "use `nft { owner }`")]
    pub async fn owner(&self, ctx: &AppContext) -> FieldResult<Option<NftOwner>> {
        ctx.nft_owner_loader
            .load(self.0.mint_address.clone().into())
            .await
            .map_err(Into::into)
    }

    #[graphql(deprecated = "use `nft { ah_listings_loader }`")]
    pub async fn listings(&self, ctx: &AppContext) -> FieldResult<Vec<AhListing>> {
        ctx.ah_listings_loader
            .load(self.0.address.clone().into())
            .await
            .map_err(Into::into)
    }

    #[graphql(deprecated = "use `nft { purchases }`")]
    pub async fn purchases(&self, ctx: &AppContext) -> FieldResult<Vec<Purchase>> {
        ctx.purchases_loader
            .load(self.0.address.clone().into())
            .await
            .map_err(Into::into)
    }

    #[graphql(deprecated = "use `nft { offers }`")]
    pub async fn offers(&self, ctx: &AppContext) -> FieldResult<Vec<Offer>> {
        ctx.offers_loader
            .load(self.0.address.clone().into())
            .await
            .map_err(Into::into)
    }

    #[graphql(deprecated = "use `nft { files }`")]
    pub async fn files(&self, ctx: &AppContext) -> FieldResult<Vec<NftFile>> {
        ctx.nft_files_loader
            .load(self.0.address.clone().into())
            .await
            .map_err(Into::into)
    }

    #[graphql(deprecated = "use `nft { collection }`")]
    pub async fn collection(&self, ctx: &AppContext) -> FieldResult<Option<Collection>> {
        ctx.nft_collection_loader
            .load(self.0.address.clone().into())
            .await
            .map_err(Into::into)
    }

    #[graphql(deprecated = "use `nft { created_at }`")]
    pub async fn created_at(&self, ctx: &AppContext) -> FieldResult<Option<DateTime<Utc>>> {
        if let Some(slot) = self.0.slot {
            let shared = ctx.shared.clone();

            tokio::task::spawn_blocking(move || {
                shared
                    .rpc
                    .get_block_time(slot.try_into().unwrap_or_default())
                    .context("RPC call for block time failed")
                    .and_then(|s| unix_timestamp(s).map(|t| DateTime::<Utc>::from_utc(t, Utc)))
            })
            .await
            .expect("Blocking task panicked")
            .map(Some)
            .map_err(Into::into)
        } else {
            Ok(None)
        }
    }
}

impl TryFrom<models::Nft> for Collection {
    type Error = <Nft as TryFrom<models::Nft>>::Error;

    fn try_from(value: models::Nft) -> Result<Self, Self::Error> {
        value.try_into().map(Self)
    }
}

#[derive(Debug, Clone)]
pub struct NftCount {
    creators: Vec<PublicKey<NftCreator>>,
}

impl NftCount {
    #[must_use]
    pub fn new(creators: Vec<PublicKey<NftCreator>>) -> Self {
        Self { creators }
    }
}

#[graphql_object(Context = AppContext)]
impl NftCount {
    fn total(&self, context: &AppContext) -> FieldResult<i32> {
        let conn = context.shared.db.get()?;

        let count = queries::nft_count::total(&conn, &self.creators)?;

        Ok(count.try_into()?)
    }

    #[graphql(arguments(auction_houses(description = "a list of auction house public keys")))]
    fn listed(
        &self,
        context: &AppContext,
        auction_houses: Option<Vec<PublicKey<AuctionHouse>>>,
    ) -> FieldResult<i32> {
        let conn = context.shared.db.get()?;

        let count = queries::nft_count::listed(&conn, &self.creators, auction_houses.as_deref())?;

        Ok(count.try_into()?)
    }
}

#[derive(Debug, Clone, GraphQLObject)]
pub struct MetadataJson {
    pub address: String,
    pub name: String,
    pub mint_address: String,
    pub image: Option<String>,
    pub creator_address: Option<String>,
    pub creator_twitter_handle: Option<String>,
}

impl From<serde_json::Value> for MetadataJson {
    fn from(value: serde_json::Value) -> Self {
        Self {
            address: value
                .get("id")
                .and_then(Value::as_str)
                .map(Into::into)
                .unwrap_or_default(),
            name: value
                .get("name")
                .and_then(Value::as_str)
                .map(Into::into)
                .unwrap_or_default(),
            mint_address: value
                .get("mint_address")
                .and_then(Value::as_str)
                .map(Into::into)
                .unwrap_or_default(),
            image: value.get("image").and_then(Value::as_str).map(Into::into),
            creator_address: value
                .get("creator_address")
                .and_then(Value::as_str)
                .map(Into::into),
            creator_twitter_handle: value
                .get("creator_twitter_handle")
                .and_then(Value::as_str)
                .map(Into::into),
        }
    }
}

#[derive(Debug, Clone, Copy)]
pub struct NftsStats;

#[graphql_object(Context = AppContext)]
impl NftsStats {
    #[graphql(description = "The total number of indexed NFTs")]
    fn total_nfts(&self, context: &AppContext) -> FieldResult<i32> {
        let conn = context.shared.db.get()?;

        let count: i64 = metadata_jsons::table
            .count()
            .get_result(&conn)
            .context("failed to load total NFTs count")?;

        Ok(count.try_into()?)
    }

    #[graphql(description = "The total number of buy-now listings")]
    fn buy_now_listings(&self, context: &AppContext) -> FieldResult<i32> {
        let conn = context.shared.db.get()?;

        let count: i64 = listing_receipts::table
            .filter(listing_receipts::price.is_not_null())
            .filter(listing_receipts::purchase_receipt.is_null())
            .filter(listing_receipts::canceled_at.is_null())
            .count()
            .get_result(&conn)
            .context("failed to load listed nfts count")?;

        Ok(count.try_into()?)
    }

    #[graphql(description = "The total number of NFTs with active offers")]
    fn nfts_with_active_offers(&self, context: &AppContext) -> FieldResult<i32> {
        let conn = context.shared.db.get()?;

        let count: i64 = bid_receipts::table
            .filter(bid_receipts::purchase_receipt.is_null())
            .filter(bid_receipts::canceled_at.is_null())
            .count()
            .get_result(&conn)
            .context("failed to load listed nfts count")?;

        Ok(count.try_into()?)
    }
}<|MERGE_RESOLUTION|>--- conflicted
+++ resolved
@@ -2,13 +2,9 @@
     assets::{proxy_url, AssetIdentifier, ImageSize},
     bigdecimal::ToPrimitive,
     db::{
-<<<<<<< HEAD
-        expression::dsl::sum,
         queries::{self, metadatas::CollectionNftOptions},
-=======
-        queries, sql_query,
+        sql_query,
         sql_types::Text,
->>>>>>> b274459c
         tables::{
             attributes, auction_houses, bid_receipts, listing_receipts, listings,
             metadata_collection_keys, metadata_jsons, metadatas,
