--- conflicted
+++ resolved
@@ -32,11 +32,6 @@
 }
 
 fn main() {
-    let args: Vec<String> = env::args().collect();
-
-    let port = &args[1];
-    let port_int = port.parse::<u16>().unwrap();
-
     indexer_core::run(|| {
         let Opts { port } = Opts::parse();
 
@@ -51,22 +46,8 @@
         let mut io = IoHandler::new();
         io.extend_with(rpc::Server::new(db).to_delegate());
 
-<<<<<<< HEAD
-        let mut addr: SocketAddr = "0.0.0.0:3000".parse().unwrap();
-
-        if let Some(var) = env::var_os("PORT") {
-            addr.set_port(
-                var.to_string_lossy()
-                    .parse()
-                    .context("Couldn't parse PORT")?,
-            );
-        }
-=======
-        let mut addr: SocketAddr = "127.0.0.1:3000".parse().unwrap();
+        let mut addr: SocketAddr = "0.0.0.0".parse().unwrap();
         addr.set_port(port);
->>>>>>> 786ccc02
-
-        addr.set_port(port_int);
 
         let server = ServerBuilder::new(io)
             .start_http(&addr)
